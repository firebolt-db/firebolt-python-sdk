--- conflicted
+++ resolved
@@ -396,10 +396,7 @@
             "It is not possible to execute multi-statement queries asynchronously."
         ), f"Multi-statement query was allowed for {message}."
 
-<<<<<<< HEAD
-=======
         # Error out if async_execution is set via SET statement.
->>>>>>> 04a9e2f6
         with raises(AsyncExecutionUnavailableError) as excinfo:
             await cursor.execute("set async_execution=1")
 
