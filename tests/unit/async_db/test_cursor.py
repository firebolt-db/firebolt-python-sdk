from typing import Callable, Dict, List
from unittest.mock import patch

from httpx import HTTPStatusError, StreamError, codes
from pytest import mark, raises
from pytest_httpx import HTTPXMock

from firebolt.async_db import Cursor
from firebolt.async_db._types import Column
from firebolt.async_db.cursor import ColType, CursorState
from firebolt.utils.exception import (
    AsyncExecutionUnavailableError,
    CursorClosedError,
    DataError,
    EngineNotRunningError,
    FireboltDatabaseError,
    OperationalError,
    QueryNotRunError,
)
from tests.unit.db_conftest import encode_param


@mark.asyncio
async def test_cursor_state(
    httpx_mock: HTTPXMock,
    auth_callback: Callable,
    auth_url: str,
    query_callback: Callable,
    query_url: str,
    cursor: Cursor,
):
    """Cursor state changes depend on the operations performed with it."""
    httpx_mock.add_callback(auth_callback, url=auth_url)
    httpx_mock.add_callback(query_callback, url=query_url)

    assert cursor._state == CursorState.NONE

    await cursor.execute("select")
    assert cursor._state == CursorState.DONE

    def error_query_callback(*args, **kwargs):
        raise Exception()

    httpx_mock.add_callback(error_query_callback, url=query_url)

    cursor._reset()
    with raises(Exception):
        await cursor.execute("select")
    assert cursor._state == CursorState.ERROR

    cursor._reset()
    assert cursor._state == CursorState.NONE

    cursor.close()
    assert cursor._state == CursorState.CLOSED


@mark.asyncio
async def test_closed_cursor(cursor: Cursor):
    """Most cursor methods are unavailable for closed cursor."""
    fields = ("description", "rowcount", "statistics")
    async_methods = (
        ("execute", (cursor,)),
        ("executemany", (cursor, [])),
        ("fetchone", ()),
        ("fetchmany", ()),
        ("fetchall", ()),
        ("nextset", ()),
    )
    methods = ("setinputsizes", "setoutputsize")

    cursor.close()

    for field in fields:
        with raises(CursorClosedError):
            getattr(cursor, field)

    for method in methods:
        with raises(CursorClosedError):
            getattr(cursor, method)(cursor)

    for amethod, args in async_methods:
        with raises(CursorClosedError):
            await getattr(cursor, amethod)(*args)

    with raises(CursorClosedError):
        with cursor:
            pass

    with raises(CursorClosedError):
        [r async for r in cursor]

    # No errors
    assert cursor.closed
    cursor.close()


@mark.asyncio
async def test_cursor_no_query(
    httpx_mock: HTTPXMock,
    auth_callback: Callable,
    auth_url: str,
    query_callback: Callable,
    query_url: str,
    cursor: Cursor,
):
    """Some cursor methods are unavailable until a query is run."""
    async_methods = (
        "fetchone",
        "fetchmany",
        "fetchall",
    )

    httpx_mock.add_callback(auth_callback, url=auth_url)
    httpx_mock.add_callback(query_callback, url=query_url)

    for amethod in async_methods:
        with raises(QueryNotRunError):
            await getattr(cursor, amethod)()

    with raises(QueryNotRunError):
        await cursor.nextset()

    with raises(QueryNotRunError):
        [r async for r in cursor]

    # No errors
    assert not cursor.description
    cursor._reset()
    assert cursor.rowcount == -1
    cursor._reset()
    assert not cursor.closed
    cursor._reset()
    await cursor.execute("select")
    cursor._reset()
    await cursor.executemany("select", [])
    cursor._reset()
    cursor.setinputsizes([0])
    cursor._reset()
    cursor.setoutputsize(0)

    # Context manager is also available
    with cursor:
        pass


@mark.asyncio
async def test_cursor_execute(
    httpx_mock: HTTPXMock,
    auth_callback: Callable,
    auth_url: str,
    query_callback: Callable,
    insert_query_callback: Callable,
    query_url: str,
    cursor: Cursor,
    python_query_description: List[Column],
    python_query_data: List[List[ColType]],
):
<<<<<<< HEAD
    """Cursor is able to execute query, all fields are populated properly."""
    for query, message in (
        (
            lambda: cursor.execute("select * from t"),
            "server-side synchronous execute()",
        ),
        (
            lambda: cursor.executemany("select * from t", []),
            "server-side synchronous executemany()",
        ),
=======
    """Cursor is able to execute query; all fields are populated properly."""

    for query in (
        lambda: cursor.execute("select * from t"),
        lambda: cursor.executemany("select * from t", []),
>>>>>>> fdd1a1ff
    ):
        # Query with json output
        httpx_mock.add_callback(auth_callback, url=auth_url)
        httpx_mock.add_callback(query_callback, url=query_url)
        assert await query() == len(
            python_query_data
        ), f"Invalid row count returned for {message}."
        assert cursor.rowcount == len(
            python_query_data
        ), f"Invalid rowcount value for {message}."
        for i, (desc, exp) in enumerate(
            zip(cursor.description, python_query_description)
        ):
            assert desc == exp, f"Invalid column description at position {i}"

        for i in range(cursor.rowcount):
            assert (
                await cursor.fetchone() == python_query_data[i]
            ), f"Invalid data row at position {i} for {message}."

        assert (
            await cursor.fetchone() is None
        ), f"Non-empty fetchone after all data received {message}."

        httpx_mock.reset(True)

        # Query with empty output
        httpx_mock.add_callback(auth_callback, url=auth_url)
        httpx_mock.add_callback(insert_query_callback, url=query_url)
        assert await query() == -1, f"Invalid row count for insert using {message}."
        assert (
            cursor.rowcount == -1
        ), f"Invalid rowcount value for insert using {message}."
        assert (
            cursor.description is None
        ), f"Invalid description for insert using {message}."


@mark.asyncio
async def test_cursor_server_side_async_execute(
    httpx_mock: HTTPXMock,
    auth_callback: Callable,
    auth_url: str,
    server_side_async_id_callback: Callable,
    server_side_async_id: Callable,
    query_with_params_url: str,
    cursor: Cursor,
):
    """
    Cursor is able to execute query server-side asynchronously and
    query_id is returned.
    """
    for query, message in (
        (
            lambda: cursor.execute("select * from t", async_execution=True),
            "server-side asynchronous execute()",
        ),
        (
            lambda: cursor.executemany(
                "select * from t", parameters_seq=[], async_execution=True
            ),
            "server-side asynchronous executemany()",
        ),
    ):
        # Query with json output
        httpx_mock.add_callback(auth_callback, url=auth_url)
        httpx_mock.add_callback(
            server_side_async_id_callback, url=query_with_params_url
        )

        assert (
            await query() == server_side_async_id
        ), f"Invalid query id returned for {message}."
        assert (
            cursor.rowcount == -1
        ), f"Invalid rowcount value for insert using {message}."
        assert (
            cursor.description is None
        ), f"Invalid description for insert using {message}."


@mark.asyncio
async def test_cursor_execute_error(
    httpx_mock: HTTPXMock,
    auth_callback: Callable,
    auth_url: str,
    query_url: str,
    get_engines_url: str,
    get_databases_url: str,
    cursor: Cursor,
):
    """Cursor handles all types of errors properly."""
    for query, message in (
        (
            lambda: cursor.execute("select * from t"),
            "server-side synchronous execute()",
        ),
        (
            lambda: cursor.executemany("select * from t", []),
            "server-side synchronous executemany()",
        ),
    ):
        httpx_mock.add_callback(auth_callback, url=auth_url)

        # Internal httpx error
        def http_error(*args, **kwargs):
            raise StreamError("httpx error")

        httpx_mock.add_callback(http_error, url=query_url)
        with raises(StreamError) as excinfo:
            await query()

        assert cursor._state == CursorState.ERROR
        assert (
            str(excinfo.value) == "httpx error"
        ), f"Invalid query error message for {message}."

        # HTTP error
        httpx_mock.add_response(status_code=codes.BAD_REQUEST, url=query_url)
        with raises(HTTPStatusError) as excinfo:
            await query()

        errmsg = str(excinfo.value)
        assert cursor._state == CursorState.ERROR
        assert "Bad Request" in errmsg, f"Invalid query error message for {message}."

        # Database query error
        httpx_mock.add_response(
            status_code=codes.INTERNAL_SERVER_ERROR,
            content="Query error message",
            url=query_url,
        )
        with raises(OperationalError) as excinfo:
            await query()

        assert cursor._state == CursorState.ERROR
        assert (
            str(excinfo.value) == "Error executing query:\nQuery error message"
        ), f"Invalid authentication error message for {message}."

        # Database does not exist error
        httpx_mock.add_response(
            status_code=codes.FORBIDDEN,
            content="Query error message",
            url=query_url,
        )
        httpx_mock.add_response(
            json={"edges": []},
            url=get_databases_url + "?filter.name_contains=database",
        )
        with raises(FireboltDatabaseError) as excinfo:
            await query()
        assert cursor._state == CursorState.ERROR

        # Engine is not running error
        httpx_mock.add_response(
            status_code=codes.SERVICE_UNAVAILABLE,
            content="Query error message",
            url=query_url,
        )
        httpx_mock.add_response(
            json={"edges": []},
            url=(
                get_engines_url + "?filter.name_contains=api"
                "&filter.current_status_eq=ENGINE_STATUS_RUNNING"
            ),
        )
        with raises(EngineNotRunningError) as excinfo:
            await query()
        assert cursor._state == CursorState.ERROR

        httpx_mock.reset(True)


@mark.asyncio
async def test_cursor_async_execute_error(
    httpx_mock: HTTPXMock,
    auth_callback: Callable,
    auth_url: str,
    query_callback: Callable,
    query_with_params_url: str,
    cursor: Cursor,
):
    """
    Cursor handles all types of errors properly using server-side
    async queries.
    """
    for query, message in (
        (
            lambda sql: cursor.execute(sql, async_execution=True),
            "server-side asynchronous execute()",
        ),
        (
            lambda sql: cursor.executemany(sql, [], async_execution=True),
            "server-side asynchronous executemany()",
        ),
    ):
        httpx_mock.add_callback(auth_callback, url=auth_url)
        httpx_mock.add_callback(query_callback, url=query_with_params_url)
        with raises(OperationalError) as excinfo:
            await query("sql")

        assert cursor._state == CursorState.ERROR
        assert str(excinfo.value) == (
            "Invalid response to asynchronous query: missing query_id."
        )

        # Multi-statement queries are not possible with async_execution error.
        httpx_mock.add_callback(auth_callback, url=auth_url)
        with raises(AsyncExecutionUnavailableError) as excinfo:
            await query("select * from t; select * from s")

        assert cursor._state == CursorState.ERROR
        assert str(excinfo.value) == (
            "It is not possible to execute multi-statement queries asynchronously."
        ), f"Multi-statement query was allowed for {message}."

        # Error out when async_execution and use_standard_sql are set.
        await cursor.execute("set use_standard_sql=1")
        with raises(AsyncExecutionUnavailableError) as excinfo:
            await query("select * from s")

        assert cursor._state == CursorState.ERROR
        assert str(excinfo.value) == (
            "It is not possible to execute queries asynchronously if "
            "use_standard_sql is in use."
        ), f"use_standard_sql=1 was allowed for server-side asynchronous queries on {message}."

        # Have to reauth or next execute fails. Not sure why.
        httpx_mock.add_callback(auth_callback, url=auth_url)
        await cursor.execute("set use_standard_sql=0")
        httpx_mock.reset(True)


@mark.asyncio
async def test_cursor_fetchone(
    httpx_mock: HTTPXMock,
    auth_callback: Callable,
    auth_url: str,
    query_callback: Callable,
    insert_query_callback: Callable,
    query_url: str,
    cursor: Cursor,
):
    """cursor fetchone fetches single row in correct order. If no rows, returns None."""
    httpx_mock.add_callback(auth_callback, url=auth_url)
    httpx_mock.add_callback(query_callback, url=query_url)

    await cursor.execute("sql")

    assert (await cursor.fetchone())[0] == 0, "Invalid rows order returned by fetchone."
    assert (await cursor.fetchone())[0] == 1, "Invalid rows order returned by fetchone."

    assert (
        len(await cursor.fetchall()) == cursor.rowcount - 2
    ), "Invalid row number returned by fetchall."

    assert (
        await cursor.fetchone() is None
    ), "fetchone should return None when no rows left to fetch."

    httpx_mock.add_callback(insert_query_callback, url=query_url)
    await cursor.execute("sql")
    with raises(DataError):
        await cursor.fetchone()


@mark.asyncio
async def test_cursor_fetchmany(
    httpx_mock: HTTPXMock,
    auth_callback: Callable,
    auth_url: str,
    query_callback: Callable,
    insert_query_callback: Callable,
    query_url: str,
    cursor: Cursor,
):
<<<<<<< HEAD
    """
    Cursor's fetchmany fetches the provided amount of rows, or arraysize by
    default. If not enough rows left, returns less or None if there are no rows.
    """
=======
    cleandoc(
        """
        Cursor's fetchmany fetches the provided amount of rows, or arraysize by
        default. If not enough rows left, returns less, or None if there are no rows.
        """
    )
>>>>>>> fdd1a1ff
    httpx_mock.add_callback(auth_callback, url=auth_url)
    httpx_mock.add_callback(query_callback, url=query_url)

    await cursor.execute("sql")

    with raises(TypeError) as excinfo:
        cursor.arraysize = "123"

    assert (
        len(await cursor.fetchmany(0)) == 0
    ), "Invalid count of rows returned by fetchmany for 0 size"

    assert (
        str(excinfo.value) == "Invalid arraysize value type, expected int, got str"
    ), "Invalid value error message"
    cursor.arraysize = 2

    many = await cursor.fetchmany()
    assert len(many) == cursor.arraysize, "Invalid count of rows returned by fetchmany"
    assert [r[0] for r in many] == [0, 1], "Invalid rows order returned by fetchmany"

    many = await cursor.fetchmany(cursor.arraysize + 3)
    assert (
        len(many) == cursor.arraysize + 3
    ), "Invalid count of rows returned by fetchmany with size provided"
    assert [r[0] for r in many] == list(
        range(2, 7)
    ), "Invalid rows order returned by fetchmany"

    # only 3 left at this point
    many = await cursor.fetchmany(4)
    assert (
        len(many) == 3
    ), "Invalid count of rows returned by fetchmany for last elements"
    assert [r[0] for r in many] == list(
        range(7, 10)
    ), "Invalid rows order returned by fetchmany"

    assert (
        len(await cursor.fetchmany()) == 0
    ), "fetchmany should return empty result set when no rows remain to fetch"

    httpx_mock.add_callback(insert_query_callback, url=query_url)
    await cursor.execute("sql")
    with raises(DataError):
        await cursor.fetchmany()


@mark.asyncio
async def test_cursor_fetchall(
    httpx_mock: HTTPXMock,
    auth_callback: Callable,
    auth_url: str,
    query_callback: Callable,
    insert_query_callback: Callable,
    query_url: str,
    cursor: Cursor,
):
    """cursor fetchall fetches all rows remaining after last query."""
    httpx_mock.add_callback(auth_callback, url=auth_url)
    httpx_mock.add_callback(query_callback, url=query_url)

    await cursor.execute("sql")

    await cursor.fetchmany(4)
    tail = await cursor.fetchall()
    assert (
        len(tail) == cursor.rowcount - 4
    ), "Invalid count of rows returned by fetchall"
    assert [r[0] for r in tail] == list(
        range(4, cursor.rowcount)
    ), "Invalid rows order returned by fetchall"

    assert (
        len(await cursor.fetchall()) == 0
    ), "fetchmany should return empty result set when no rows remain to fetch"

    httpx_mock.add_callback(insert_query_callback, url=query_url)
    await cursor.execute("sql")
    with raises(DataError):
        await cursor.fetchall()


<<<<<<< HEAD
=======
# This tests a temporary functionality, needs to be removed when the
# functionality is removed
@mark.asyncio
async def test_set_parameters(
    httpx_mock: HTTPXMock,
    auth_callback: Callable,
    auth_url: str,
    query_with_params_url: str,
    query_with_params_callback: Callable,
    cursor: Cursor,
    set_params: Dict,
):
    """Cursor passes provided set parameters to engine."""
    httpx_mock.add_callback(auth_callback, url=auth_url)
    httpx_mock.add_callback(query_with_params_callback, url=query_with_params_url)
    await cursor.execute("select 1", set_parameters=set_params)


>>>>>>> fdd1a1ff
@mark.asyncio
async def test_cursor_multi_statement(
    httpx_mock: HTTPXMock,
    auth_callback: Callable,
    auth_url: str,
    query_callback: Callable,
    insert_query_callback: Callable,
    query_url: str,
    cursor: Cursor,
    python_query_description: List[Column],
    python_query_data: List[List[ColType]],
):
    """executemany with multiple parameter sets is not supported."""
    httpx_mock.add_callback(auth_callback, url=auth_url)
    httpx_mock.add_callback(query_callback, url=query_url)
    httpx_mock.add_callback(insert_query_callback, url=query_url)
    httpx_mock.add_callback(query_callback, url=query_url)

    rc = await cursor.execute(
        "select * from t; insert into t values (1, 2); select * from t"
    )
    assert rc == len(python_query_data), "Invalid row count returned"
    assert cursor.rowcount == len(python_query_data), "Invalid cursor row count"
    for i, (desc, exp) in enumerate(zip(cursor.description, python_query_description)):
        assert desc == exp, f"Invalid column description at position {i}"

    for i in range(cursor.rowcount):
        assert (
            await cursor.fetchone() == python_query_data[i]
        ), f"Invalid data row at position {i}"

    assert await cursor.nextset()
    assert cursor.rowcount == -1, "Invalid cursor row count"
    assert cursor.description is None, "Invalid cursor description"
    assert cursor.statistics is None, "Invalid cursor statistics"

    with raises(DataError) as exc_info:
        await cursor.fetchall()

    assert str(exc_info.value) == "no rows to fetch", "Invalid error message"

    assert await cursor.nextset()

    assert cursor.rowcount == len(python_query_data), "Invalid cursor row count"
    for i, (desc, exp) in enumerate(zip(cursor.description, python_query_description)):
        assert desc == exp, f"Invalid column description at position {i}"

    assert cursor.statistics.elapsed == 0.002983335
    assert cursor.statistics.time_before_execution == 0.002729331
    assert cursor.statistics.time_to_execute == 0.000215215
    assert cursor.statistics.rows_read == 1
    assert cursor.statistics.bytes_read == 1
    assert cursor.statistics.scanned_bytes_cache == 0
    assert cursor.statistics.scanned_bytes_storage == 0

    for i in range(cursor.rowcount):
        assert (
            await cursor.fetchone() == python_query_data[i]
        ), f"Invalid data row at position {i}"

    assert await cursor.nextset() is None


@mark.asyncio
async def test_cursor_set_statements(
    httpx_mock: HTTPXMock,
    auth_callback: Callable,
    auth_url: str,
    select_one_query_callback: Callable,
    query_url: str,
    cursor: Cursor,
):
    """cursor correctly parses and processes set statements."""
    httpx_mock.add_callback(auth_callback, url=auth_url)
    httpx_mock.add_callback(select_one_query_callback, url=f"{query_url}&a=b")

    assert len(cursor._set_parameters) == 0

    rc = await cursor.execute("set a = b")
    assert rc == -1, "Invalid row count returned"
    assert cursor.description is None, "Non-empty description for set"
    with raises(DataError):
        await cursor.fetchall()

    assert (
        len(cursor._set_parameters) == 1
        and "a" in cursor._set_parameters
        and cursor._set_parameters["a"] == "b"
    )

    cursor.flush_parameters()

    assert len(cursor._set_parameters) == 0

    httpx_mock.add_callback(select_one_query_callback, url=f"{query_url}&param1=1")

    rc = await cursor.execute("set param1=1")
    assert rc == -1, "Invalid row count returned"
    assert cursor.description is None, "Non-empty description for set"
    with raises(DataError):
        await cursor.fetchall()

    assert (
        len(cursor._set_parameters) == 1
        and "param1" in cursor._set_parameters
        and cursor._set_parameters["param1"] == "1"
    )

    httpx_mock.add_callback(
        select_one_query_callback, url=f"{query_url}&param1=1&param2=0"
    )

    rc = await cursor.execute("set param2=0")
    assert rc == -1, "Invalid row count returned"
    assert cursor.description is None, "Non-empty description for set"
    with raises(DataError):
        await cursor.fetchall()

    assert len(cursor._set_parameters) == 2

    assert (
        "param1" in cursor._set_parameters and cursor._set_parameters["param1"] == "1"
    )

    assert (
        "param2" in cursor._set_parameters and cursor._set_parameters["param2"] == "0"
    )

    cursor.flush_parameters()

    assert len(cursor._set_parameters) == 0


@mark.asyncio
async def test_cursor_set_parameters_sent(
    httpx_mock: HTTPXMock,
    auth_callback: Callable,
    auth_url: str,
    query_url: str,
    query_with_params_callback: Callable,
    select_one_query_callback: Callable,
    cursor: Cursor,
    set_params: Dict,
):
    """Cursor passes provided set parameters to engine."""
    httpx_mock.add_callback(auth_callback, url=auth_url)

    params = ""

    for p, v in set_params.items():
        v = encode_param(v)
        params += f"&{p}={v}"
        httpx_mock.add_callback(select_one_query_callback, url=f"{query_url}{params}")
        await cursor.execute(f"set {p} = {v}")

    httpx_mock.add_callback(query_with_params_callback, url=f"{query_url}{params}")
    await cursor.execute("select 1")


@mark.asyncio
async def test_cursor_skip_parse(
    httpx_mock: HTTPXMock,
    auth_callback: Callable,
    auth_url: str,
    query_url: str,
    query_callback: Callable,
    cursor: Cursor,
):
    """Cursor doesn't process a query if skip_parsing is provided."""
    httpx_mock.add_callback(auth_callback, url=auth_url)
    httpx_mock.add_callback(query_callback, url=query_url)

    with patch("firebolt.async_db.cursor.split_format_sql") as split_format_sql_mock:
        await cursor.execute("non-an-actual-sql")
        split_format_sql_mock.assert_called_once()

    with patch("firebolt.async_db.cursor.split_format_sql") as split_format_sql_mock:
        await cursor.execute("non-an-actual-sql", skip_parsing=True)
        split_format_sql_mock.assert_not_called()<|MERGE_RESOLUTION|>--- conflicted
+++ resolved
@@ -156,7 +156,6 @@
     python_query_description: List[Column],
     python_query_data: List[List[ColType]],
 ):
-<<<<<<< HEAD
     """Cursor is able to execute query, all fields are populated properly."""
     for query, message in (
         (
@@ -167,13 +166,6 @@
             lambda: cursor.executemany("select * from t", []),
             "server-side synchronous executemany()",
         ),
-=======
-    """Cursor is able to execute query; all fields are populated properly."""
-
-    for query in (
-        lambda: cursor.execute("select * from t"),
-        lambda: cursor.executemany("select * from t", []),
->>>>>>> fdd1a1ff
     ):
         # Query with json output
         httpx_mock.add_callback(auth_callback, url=auth_url)
@@ -451,19 +443,10 @@
     query_url: str,
     cursor: Cursor,
 ):
-<<<<<<< HEAD
     """
     Cursor's fetchmany fetches the provided amount of rows, or arraysize by
     default. If not enough rows left, returns less or None if there are no rows.
     """
-=======
-    cleandoc(
-        """
-        Cursor's fetchmany fetches the provided amount of rows, or arraysize by
-        default. If not enough rows left, returns less, or None if there are no rows.
-        """
-    )
->>>>>>> fdd1a1ff
     httpx_mock.add_callback(auth_callback, url=auth_url)
     httpx_mock.add_callback(query_callback, url=query_url)
 
@@ -547,27 +530,6 @@
         await cursor.fetchall()
 
 
-<<<<<<< HEAD
-=======
-# This tests a temporary functionality, needs to be removed when the
-# functionality is removed
-@mark.asyncio
-async def test_set_parameters(
-    httpx_mock: HTTPXMock,
-    auth_callback: Callable,
-    auth_url: str,
-    query_with_params_url: str,
-    query_with_params_callback: Callable,
-    cursor: Cursor,
-    set_params: Dict,
-):
-    """Cursor passes provided set parameters to engine."""
-    httpx_mock.add_callback(auth_callback, url=auth_url)
-    httpx_mock.add_callback(query_with_params_callback, url=query_with_params_url)
-    await cursor.execute("select 1", set_parameters=set_params)
-
-
->>>>>>> fdd1a1ff
 @mark.asyncio
 async def test_cursor_multi_statement(
     httpx_mock: HTTPXMock,
