--- conflicted
+++ resolved
@@ -267,17 +267,12 @@
     assert engine.database == database
 
 
-<<<<<<< HEAD
 def test_engine_update(
-=======
-def test_engine_restart(
->>>>>>> 2f95da81
-    httpx_mock: HTTPXMock,
-    auth_callback: Callable,
-    auth_url: str,
-    provider_callback: Callable,
-    provider_url: str,
-<<<<<<< HEAD
+    httpx_mock: HTTPXMock,
+    auth_callback: Callable,
+    auth_url: str,
+    provider_callback: Callable,
+    provider_url: str,
     instance_type_region_1_callback: Callable,
     instance_type_region_1_url: str,
     region_callback: Callable,
@@ -295,25 +290,11 @@
     account_engine_callback: Callable,
 ):
 
-=======
-    settings: Settings,
-    mock_engine: Engine,
-    account_id_callback: Callable,
-    account_id_url: str,
-    engine_callback: Callable,
-    account_engine_url: str,
-    bindings_callback: Callable,
-    bindings_url: str,
-    database_callback: Callable,
-    database_url: str,
-):
->>>>>>> 2f95da81
-    httpx_mock.add_callback(auth_callback, url=auth_url)
-    httpx_mock.add_callback(provider_callback, url=provider_url)
-
-    httpx_mock.add_callback(account_id_callback, url=account_id_url)
-    httpx_mock.add_callback(auth_callback, url=auth_url)
-<<<<<<< HEAD
+    httpx_mock.add_callback(auth_callback, url=auth_url)
+    httpx_mock.add_callback(provider_callback, url=provider_url)
+
+    httpx_mock.add_callback(account_id_callback, url=account_id_url)
+    httpx_mock.add_callback(auth_callback, url=auth_url)
     #
     httpx_mock.add_callback(
         account_engine_callback, url=account_engine_url, method="PATCH"
@@ -327,7 +308,30 @@
 
     assert engine.name == "new_engine_name"
     assert engine.description == "new engine description"
-=======
+
+
+def test_engine_restart(
+    httpx_mock: HTTPXMock,
+    auth_callback: Callable,
+    auth_url: str,
+    provider_callback: Callable,
+    provider_url: str,
+    settings: Settings,
+    mock_engine: Engine,
+    account_id_callback: Callable,
+    account_id_url: str,
+    engine_callback: Callable,
+    account_engine_url: str,
+    bindings_callback: Callable,
+    bindings_url: str,
+    database_callback: Callable,
+    database_url: str,
+):
+    httpx_mock.add_callback(auth_callback, url=auth_url)
+    httpx_mock.add_callback(provider_callback, url=provider_url)
+
+    httpx_mock.add_callback(account_id_callback, url=account_id_url)
+    httpx_mock.add_callback(auth_callback, url=auth_url)
 
     httpx_mock.add_callback(
         engine_callback, url=f"{account_engine_url}:restart", method="POST"
@@ -340,5 +344,4 @@
     mock_engine._service = manager.engines
     engine = mock_engine.restart(wait_for_startup=False)
 
-    assert engine.name == mock_engine.name
->>>>>>> 2f95da81
+    assert engine.name == mock_engine.name