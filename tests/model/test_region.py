from typing import Callable, List

import httpx
from pytest_httpx import HTTPXMock

from firebolt.client import init_firebolt_client
from firebolt.common import Settings
from firebolt.model.region import Region, regions
from tests.util import list_to_paginated_response


<<<<<<< HEAD
def test_region(httpx_mock: HTTPXMock, settings: Settings, mock_regions: List[Region]):
    httpx_mock.add_response(
        url=f"https://{settings.server}/auth/v1/login",
        status_code=httpx.codes.OK,
        json={"access_token": "", "expires_in": 2 ** 32},
    )
=======
def test_region(
    httpx_mock: HTTPXMock,
    httpx_mock_auth_callback: Callable,
    settings: Settings,
    mock_regions: List[Region],
):
    httpx_mock.add_callback(httpx_mock_auth_callback)
>>>>>>> cb779cdd
    httpx_mock.add_response(
        url=f"https://{settings.server}/compute/v1/regions?page.first=5000",
        status_code=httpx.codes.OK,
        json=list_to_paginated_response(mock_regions),
    )
    with init_firebolt_client(settings=settings):
        assert regions.regions == mock_regions<|MERGE_RESOLUTION|>--- conflicted
+++ resolved
@@ -9,14 +9,6 @@
 from tests.util import list_to_paginated_response
 
 
-<<<<<<< HEAD
-def test_region(httpx_mock: HTTPXMock, settings: Settings, mock_regions: List[Region]):
-    httpx_mock.add_response(
-        url=f"https://{settings.server}/auth/v1/login",
-        status_code=httpx.codes.OK,
-        json={"access_token": "", "expires_in": 2 ** 32},
-    )
-=======
 def test_region(
     httpx_mock: HTTPXMock,
     httpx_mock_auth_callback: Callable,
@@ -24,7 +16,6 @@
     mock_regions: List[Region],
 ):
     httpx_mock.add_callback(httpx_mock_auth_callback)
->>>>>>> cb779cdd
     httpx_mock.add_response(
         url=f"https://{settings.server}/compute/v1/regions?page.first=5000",
         status_code=httpx.codes.OK,
