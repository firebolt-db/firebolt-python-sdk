--- conflicted
+++ resolved
@@ -15,15 +15,7 @@
     settings: Settings,
     mock_providers: List[Provider],
 ):
-<<<<<<< HEAD
-    httpx_mock.add_response(
-        url=f"https://{settings.server}/auth/v1/login",
-        status_code=httpx.codes.OK,
-        json={"access_token": "", "expires_in": 2 ** 32},
-    )
-=======
     httpx_mock.add_callback(httpx_mock_auth_callback)
->>>>>>> cb779cdd
     httpx_mock.add_response(
         url=f"https://{settings.server}/compute/v1/providers?page.first=5000",
         status_code=httpx.codes.OK,
