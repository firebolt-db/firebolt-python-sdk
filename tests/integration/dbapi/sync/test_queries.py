from datetime import date, datetime
from decimal import Decimal
from typing import Any, List

from pytest import mark, raises

from firebolt.async_db._types import ColType, Column
from firebolt.async_db.cursor import QueryStatus
<<<<<<< HEAD
from firebolt.client.auth import UsernamePassword
from firebolt.db import (
    Connection,
    Cursor,
    DataError,
    OperationalError,
    connect,
)
=======
from firebolt.db import Connection, Cursor, DataError, OperationalError
>>>>>>> 16fd5b7f

VALS_TO_INSERT = ",".join([f"({i},'{val}')" for (i, val) in enumerate(range(1, 360))])
LONG_INSERT = f"INSERT INTO test_tbl VALUES {VALS_TO_INSERT}"


def assert_deep_eq(got: Any, expected: Any, msg: str) -> bool:
    if type(got) == list and type(expected) == list:
        all([assert_deep_eq(f, s, msg) for f, s in zip(got, expected)])
    assert (
        type(got) == type(expected) and got == expected
    ), f"{msg}: {got}(got) != {expected}(expected)"


def status_loop(
    query_id: str,
    query: str,
    cursor: Cursor,
    start_status: QueryStatus = QueryStatus.NOT_READY,
    final_status: QueryStatus = QueryStatus.ENDED_SUCCESSFULLY,
) -> None:
    status = cursor.get_status(query_id)
    # get_status() will return NOT_READY until it succeeds or fails.
    while status == start_status or status == QueryStatus.NOT_READY:
        # This only checks to see if a correct response is returned
        status = cursor.get_status(query_id)
    assert (
        status == final_status
    ), f"Failed {query}. Got {status} rather than {final_status}."


def test_connect_engine_name(
    connection_engine_name: Connection,
    all_types_query: str,
    all_types_query_description: List[Column],
    all_types_query_response: List[ColType],
) -> None:
    """Connecting with engine name is handled properly."""
    test_select(
        connection_engine_name,
        all_types_query,
        all_types_query_description,
        all_types_query_response,
    )


def test_connect_no_engine(
    connection_no_engine: Connection,
    all_types_query: str,
    all_types_query_description: List[Column],
    all_types_query_response: List[ColType],
) -> None:
    """Connecting with engine name is handled properly."""
    test_select(
        connection_no_engine,
        all_types_query,
        all_types_query_description,
        all_types_query_response,
    )


def test_select(
    connection: Connection,
    all_types_query: str,
    all_types_query_description: List[Column],
    all_types_query_response: List[ColType],
) -> None:
    """Select handles all data types properly."""
    with connection.cursor() as c:
        assert c.execute("set firebolt_use_decimal = 1") == -1
        assert c.execute(all_types_query) == 1, "Invalid row count returned"
        assert c.rowcount == 1, "Invalid rowcount value"
        data = c.fetchall()
        assert len(data) == c.rowcount, "Invalid data length"
        assert_deep_eq(data, all_types_query_response, "Invalid data")
        assert c.description == all_types_query_description, "Invalid description value"
        assert len(data[0]) == len(c.description), "Invalid description length"
        assert len(c.fetchall()) == 0, "Redundant data returned by fetchall"

        # Different fetch types
        c.execute(all_types_query)
        assert c.fetchone() == all_types_query_response[0], "Invalid fetchone data"
        assert c.fetchone() is None, "Redundant data returned by fetchone"

        c.execute(all_types_query)
        assert len(c.fetchmany(0)) == 0, "Invalid data size returned by fetchmany"
        data = c.fetchmany()
        assert len(data) == 1, "Invalid data size returned by fetchmany"
        assert_deep_eq(
            data, all_types_query_response, "Invalid data returned by fetchmany"
        )


@mark.timeout(timeout=400)
def test_long_query(
    connection: Connection,
) -> None:
    """AWS ALB TCP timeout set to 350, make sure we handle the keepalive correctly."""
    with connection.cursor() as c:
        c.execute(
            "SET advanced_mode=1;"
            "SET use_standard_sql=0;"
            "SELECT sleepEachRow(1) FROM numbers(360)",
        )
        c.nextset()
        c.nextset()
        data = c.fetchall()
        assert len(data) == 360, "Invalid data size returned by fetchall"


def test_drop_create(
    connection: Connection, create_drop_description: List[Column]
) -> None:
    """Create and drop table/index queries are handled properly."""

    def test_query(c: Cursor, query: str) -> None:
        assert c.execute(query) == 1, "Invalid row count returned"
        assert c.rowcount == 1, "Invalid rowcount value"
        assert_deep_eq(
            c.description,
            create_drop_description,
            "Invalid create table query description",
        )
        assert len(c.fetchall()) == 1, "Invalid data returned"

    """Create table query is handled properly"""
    with connection.cursor() as c:
        # Cleanup
        c.execute("DROP JOIN INDEX IF EXISTS test_drop_create_db_join_idx")
        c.execute("DROP AGGREGATING INDEX IF EXISTS test_drop_create_db_agg_idx")
        c.execute("DROP TABLE IF EXISTS test_drop_create_tb")
        c.execute("DROP TABLE IF EXISTS test_drop_create_tb_dim")

        # Fact table
        test_query(
            c,
            "CREATE FACT TABLE test_drop_create_tb(id int, sn string null, f float,"
            "d date, dt datetime, b bool, a array(int)) primary index id",
        )

        # Dimension table
        test_query(
            c,
            "CREATE DIMENSION TABLE test_drop_create_tb_dim(id int, sn string null"
            ", f float, d date, dt datetime, b bool, a array(int))",
        )

        # Create join index
        test_query(
            c,
            "CREATE JOIN INDEX test_drop_create_db_join_idx ON "
            "test_drop_create_tb_dim(id, sn, f)",
        )

        # Create aggregating index
        test_query(
            c,
            "CREATE AGGREGATING INDEX test_drop_create_db_agg_idx ON "
            "test_drop_create_tb(id, sum(f), count(dt))",
        )

        # Drop join index
        test_query(c, "DROP JOIN INDEX test_drop_create_db_join_idx")

        # Drop aggregating index
        test_query(c, "DROP AGGREGATING INDEX test_drop_create_db_agg_idx")

        # Test drop once again
        test_query(c, "DROP TABLE test_drop_create_tb")
        test_query(c, "DROP TABLE IF EXISTS test_drop_create_tb")

        test_query(c, "DROP TABLE test_drop_create_tb_dim")
        test_query(c, "DROP TABLE IF EXISTS test_drop_create_tb_dim")


def test_insert(connection: Connection) -> None:
    """Insert and delete queries are handled properly."""

    def test_empty_query(c: Cursor, query: str) -> None:
        assert c.execute(query) == -1, "Invalid row count returned"
        assert c.rowcount == -1, "Invalid rowcount value"
        assert c.description is None, "Invalid description"
        with raises(DataError):
            c.fetchone()

        with raises(DataError):
            c.fetchmany()

        with raises(DataError):
            c.fetchall()

    with connection.cursor() as c:
        c.execute("DROP TABLE IF EXISTS test_insert_tb")
        c.execute(
            "CREATE FACT TABLE test_insert_tb(id int, sn string null, f float,"
            "d date, dt datetime, b bool, a array(int)) primary index id"
        )

        test_empty_query(
            c,
            "INSERT INTO test_insert_tb VALUES (1, 'sn', 1.1, '2021-01-01',"
            "'2021-01-01 01:01:01', true, [1, 2, 3])",
        )

        assert (
            c.execute("SELECT * FROM test_insert_tb ORDER BY test_insert_tb.id") == 1
        ), "Invalid data length in table after insert"

        assert_deep_eq(
            c.fetchall(),
            [
                [
                    1,
                    "sn",
                    1.1,
                    date(2021, 1, 1),
                    datetime(2021, 1, 1, 1, 1, 1),
                    1,
                    [1, 2, 3],
                ],
            ],
            "Invalid data in table after insert",
        )


def test_parameterized_query(connection: Connection) -> None:
    """Query parameters are handled properly."""

    def test_empty_query(c: Cursor, query: str, params: tuple) -> None:
        assert c.execute(query, params) == -1, "Invalid row count returned"
        assert c.rowcount == -1, "Invalid rowcount value"
        assert c.description is None, "Invalid description"
        with raises(DataError):
            c.fetchone()

        with raises(DataError):
            c.fetchmany()

        with raises(DataError):
            c.fetchall()

    with connection.cursor() as c:
        c.execute("set firebolt_use_decimal = 1")
        c.execute("DROP TABLE IF EXISTS test_tb_parameterized")
        c.execute(
            "CREATE FACT TABLE test_tb_parameterized(i int, f float, s string, sn"
            " string null, d date, dt datetime, b bool, a array(int), "
            "dec decimal(38, 3), ss string) primary index i",
        )

        params = [
            1,
            1.123,
            "text\0",
            None,
            date(2022, 1, 1),
            datetime(2022, 1, 1, 1, 1, 1),
            True,
            [1, 2, 3],
            Decimal("123.456"),
        ]

        test_empty_query(
            c,
            "INSERT INTO test_tb_parameterized VALUES (?, ?, ?, ?, ?, ?, ?, ?, ?,"
            " '\\?')",
            params,
        )

        # \0 is converted to 0
        params[2] = "text0"

        # Bool is converted to int
        params[6] = 1

        assert (
            c.execute("SELECT * FROM test_tb_parameterized") == 1
        ), "Invalid data length in table after parameterized insert"

        assert_deep_eq(
            c.fetchall(),
            [params + ["?"]],
            "Invalid data in table after parameterized insert",
        )


def test_multi_statement_query(connection: Connection) -> None:
    """Query parameters are handled properly"""

    with connection.cursor() as c:
        c.execute("DROP TABLE IF EXISTS test_tb_multi_statement")
        c.execute(
            "CREATE FACT TABLE test_tb_multi_statement(i int, s string) primary index i"
        )

        assert (
            c.execute(
                "INSERT INTO test_tb_multi_statement values (1, 'a'), (2, 'b');"
                "SELECT * FROM test_tb_multi_statement;"
                "SELECT * FROM test_tb_multi_statement WHERE i <= 1"
            )
            == -1
        ), "Invalid row count returned for insert"
        assert c.rowcount == -1, "Invalid row count"
        assert c.description is None, "Invalid description"

        assert c.nextset()

        assert c.rowcount == 2, "Invalid select row count"
        assert_deep_eq(
            c.description,
            [
                Column("i", int, None, None, None, None, None),
                Column("s", str, None, None, None, None, None),
            ],
            "Invalid select query description",
        )

        assert_deep_eq(
            c.fetchall(),
            [[1, "a"], [2, "b"]],
            "Invalid data in table after parameterized insert",
        )

        assert c.nextset()

        assert c.rowcount == 1, "Invalid select row count"
        assert_deep_eq(
            c.description,
            [
                Column("i", int, None, None, None, None, None),
                Column("s", str, None, None, None, None, None),
            ],
            "Invalid select query description",
        )

        assert_deep_eq(
            c.fetchall(),
            [[1, "a"]],
            "Invalid data in table after parameterized insert",
        )

        assert c.nextset() is None


def test_set_invalid_parameter(connection: Connection):
    with connection.cursor() as c:
        assert len(c._set_parameters) == 0
        with raises(OperationalError):
            c.execute("set some_invalid_parameter = 1")

        assert len(c._set_parameters) == 0


# Run test multiple times since the issue is flaky
@mark.parametrize("_", range(5))
def test_anyio_backend_import_issue(
    engine_url: str,
    database_name: str,
    username: str,
    password: str,
    account_name: str,
    api_endpoint: str,
    _: int,
) -> None:
    threads_cnt = 3
    requests_cnt = 8
    # collect threads exceptions in an array because they're ignored otherwise
    exceptions = []

    def run_query(idx: int):
        nonlocal username, password, database_name, engine_url, account_name, api_endpoint
        try:
            with connect(
                auth=UsernamePassword(username, password),
                database=database_name,
                account_name=account_name,
                engine_url=engine_url,
                api_endpoint=api_endpoint,
            ) as c:
                cursor = c.cursor()
                cursor.execute(f"select {idx}")
        except BaseException as e:
            exceptions.append(e)

    def run_queries_parallel() -> None:
        nonlocal requests_cnt
        threads = [Thread(target=run_query, args=(i,)) for i in range(requests_cnt)]
        [t.start() for t in threads]
        [t.join() for t in threads]

    threads = [Thread(target=run_queries_parallel) for _ in range(threads_cnt)]

    [t.start() for t in threads]
    [t.join() for t in threads]
    assert len(exceptions) == 0, exceptions


def test_server_side_async_execution_query(connection: Connection) -> None:
    """Make an sql query and receive an id back."""
    with connection.cursor() as c:
        query_id = c.execute("SELECT 1", [], async_execution=True)
    assert (
        type(query_id) is str and query_id
    ), "Invalid query id was returned from server-side async query."


def test_server_side_async_execution_cancel(connection: Connection) -> None:
    """Test cancel."""
    with connection.cursor() as c:
        try:
<<<<<<< HEAD
            c.execute(
                "CREATE DIMENSION TABLE IF NOT EXISTS test_tbl (id int, name string)"
            )
=======
            c.execute(CREATE_TEST_TABLE)
>>>>>>> 16fd5b7f
            query_id = c.execute(
                LONG_INSERT,
                async_execution=True,
            )
            # Cancel, then check that status is cancelled.
            c.cancel(query_id)
            status_loop(
                query_id,
                "cancel",
                c,
                final_status=QueryStatus.CANCELED_EXECUTION,
            )
        finally:
<<<<<<< HEAD
            c.execute("DROP TABLE IF EXISTS test_tbl")
=======
            c.execute(DROP_TEST_TABLE)
>>>>>>> 16fd5b7f


def test_server_side_async_execution_get_status(connection: Connection) -> None:
    """
    Test get_status(). Test for three ending conditions: PARSE_ERROR,
    STARTED_EXECUTION, ENDED_EXECUTION.
    """
    with connection.cursor() as c:
        try:
<<<<<<< HEAD
            c.execute(
                "CREATE DIMENSION TABLE IF NOT EXISTS test_tbl (id int, name string)"
            )
=======
            c.execute(CREATE_TEST_TABLE)
>>>>>>> 16fd5b7f
            # A long insert so we can check for STARTED_EXECUTION.
            query_id = c.execute(
                LONG_INSERT,
                async_execution=True,
            )
            status_loop(
                query_id, "get status", c, final_status=QueryStatus.STARTED_EXECUTION
            )
            # Now a check for ENDED_SUCCESSFULLY status of last query.
            status_loop(
                query_id,
                "get status",
                c,
                start_status=QueryStatus.STARTED_EXECUTION,
                final_status=QueryStatus.ENDED_SUCCESSFULLY,
            )
            # Now, check for PARSE_ERROR. '1' will fail, as id is int.
            query_id = c.execute(
                """INSERT INTO test_tbl ('1', 'a')""",
                async_execution=True,
            )
            status_loop(query_id, "get status", c, final_status=QueryStatus.PARSE_ERROR)

        finally:
<<<<<<< HEAD
            c.execute("DROP TABLE IF EXISTS test_tbl")
=======
            c.execute(DROP_TEST_TABLE)
>>>>>>> 16fd5b7f
<|MERGE_RESOLUTION|>--- conflicted
+++ resolved
@@ -6,21 +6,7 @@
 
 from firebolt.async_db._types import ColType, Column
 from firebolt.async_db.cursor import QueryStatus
-<<<<<<< HEAD
-from firebolt.client.auth import UsernamePassword
-from firebolt.db import (
-    Connection,
-    Cursor,
-    DataError,
-    OperationalError,
-    connect,
-)
-=======
 from firebolt.db import Connection, Cursor, DataError, OperationalError
->>>>>>> 16fd5b7f
-
-VALS_TO_INSERT = ",".join([f"({i},'{val}')" for (i, val) in enumerate(range(1, 360))])
-LONG_INSERT = f"INSERT INTO test_tbl VALUES {VALS_TO_INSERT}"
 
 
 def assert_deep_eq(got: Any, expected: Any, msg: str) -> bool:
@@ -428,13 +414,7 @@
     """Test cancel."""
     with connection.cursor() as c:
         try:
-<<<<<<< HEAD
-            c.execute(
-                "CREATE DIMENSION TABLE IF NOT EXISTS test_tbl (id int, name string)"
-            )
-=======
             c.execute(CREATE_TEST_TABLE)
->>>>>>> 16fd5b7f
             query_id = c.execute(
                 LONG_INSERT,
                 async_execution=True,
@@ -448,11 +428,7 @@
                 final_status=QueryStatus.CANCELED_EXECUTION,
             )
         finally:
-<<<<<<< HEAD
-            c.execute("DROP TABLE IF EXISTS test_tbl")
-=======
             c.execute(DROP_TEST_TABLE)
->>>>>>> 16fd5b7f
 
 
 def test_server_side_async_execution_get_status(connection: Connection) -> None:
@@ -462,13 +438,7 @@
     """
     with connection.cursor() as c:
         try:
-<<<<<<< HEAD
-            c.execute(
-                "CREATE DIMENSION TABLE IF NOT EXISTS test_tbl (id int, name string)"
-            )
-=======
             c.execute(CREATE_TEST_TABLE)
->>>>>>> 16fd5b7f
             # A long insert so we can check for STARTED_EXECUTION.
             query_id = c.execute(
                 LONG_INSERT,
@@ -493,8 +463,4 @@
             status_loop(query_id, "get status", c, final_status=QueryStatus.PARSE_ERROR)
 
         finally:
-<<<<<<< HEAD
-            c.execute("DROP TABLE IF EXISTS test_tbl")
-=======
-            c.execute(DROP_TEST_TABLE)
->>>>>>> 16fd5b7f
+            c.execute(DROP_TEST_TABLE)