--- conflicted
+++ resolved
@@ -26,16 +26,10 @@
         username=username + "_",
         password=password + "_",
         api_endpoint=api_endpoint,
-<<<<<<< HEAD
         account_name=account_name,
-    )
-    with raises(AuthenticationError) as exc_info:
-        connection.cursor().execute("show tables")
-=======
     ) as connection:
         with raises(AuthenticationError) as exc_info:
             connection.cursor().execute("show tables")
->>>>>>> 096bb06a
 
         assert str(exc_info.value).startswith(
             "Failed to authenticate"
@@ -57,16 +51,10 @@
         username=username,
         password=password,
         api_endpoint=api_endpoint,
-<<<<<<< HEAD
         account_name=account_name,
-    )
-    with raises(ConnectError):
-        connection.cursor().execute("show tables")
-=======
     ) as connection:
         with raises(ConnectError):
             connection.cursor().execute("show tables")
->>>>>>> 096bb06a
 
 
 def test_engine_name_not_exists(
@@ -85,11 +73,7 @@
             username=username,
             password=password,
             api_endpoint=api_endpoint,
-<<<<<<< HEAD
             account_name=account_name,
-        )
-        connection.cursor().execute("show tables")
-=======
         ) as connection:
             connection.cursor().execute("show tables")
 
@@ -100,6 +84,7 @@
     username: str,
     password: str,
     api_endpoint: str,
+    account_name: str,
 ) -> None:
     """Connection properly reacts to engine not running error"""
     with raises(EngineNotRunningError):
@@ -109,9 +94,9 @@
             username=username,
             password=password,
             api_endpoint=api_endpoint,
+            account_name=account_name,
         ) as connection:
             connection.cursor().execute("show tables")
->>>>>>> 096bb06a
 
 
 def test_database_not_exists(
@@ -130,16 +115,10 @@
         username=username,
         password=password,
         api_endpoint=api_endpoint,
-<<<<<<< HEAD
         account_name=account_name,
-    )
-    with raises(ProgrammingError) as exc_info:
-        connection.cursor().execute("show tables")
-=======
     ) as connection:
         with raises(FireboltDatabaseError) as exc_info:
             connection.cursor().execute("show tables")
->>>>>>> 096bb06a
 
         assert (
             str(exc_info.value) == f"Database {new_db_name} does not exist"
