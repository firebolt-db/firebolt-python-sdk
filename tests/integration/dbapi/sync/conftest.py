--- conflicted
+++ resolved
@@ -39,11 +39,7 @@
         username=username,
         password=password,
         api_endpoint=api_endpoint,
-<<<<<<< HEAD
         account_name=account_name,
     )
-=======
-    )
     yield connection
-    connection.close()
->>>>>>> 096bb06a
+    connection.close()