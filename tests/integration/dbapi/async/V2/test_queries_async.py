--- conflicted
+++ resolved
@@ -600,7 +600,6 @@
         )
 
 
-<<<<<<< HEAD
 async def test_engine_switch(
     database_name: str,
     connection_system_engine: Connection,
@@ -673,7 +672,8 @@
             await system_cursor.execute(
                 f"DROP DATABASE IF EXISTS {database_name}_switch"
             )
-=======
+
+      
 async def test_select_quoted_decimal(
     connection: Connection, long_decimal_value: str, long_value_decimal_sql: str
 ):
@@ -695,5 +695,4 @@
         assert len(result) == 1, "Invalid data length returned by fetchall"
         assert result[0][0] == int(
             long_bigint_value
-        ), "Invalid data returned by fetchall"
->>>>>>> 48a95c0b
+        ), "Invalid data returned by fetchall"