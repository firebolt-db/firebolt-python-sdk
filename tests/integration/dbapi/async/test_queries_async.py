from datetime import date, datetime
from decimal import Decimal
from typing import Any, List

from pytest import mark, raises

from firebolt.async_db import Connection, Cursor, DataError, OperationalError
from firebolt.async_db._types import ColType, Column
from firebolt.async_db.cursor import QueryStatus

VALS_TO_INSERT = ",".join([f"({i},'{val}')" for (i, val) in enumerate(range(1, 360))])
LONG_INSERT = f"INSERT INTO test_tbl VALUES {VALS_TO_INSERT}"

CREATE_EXTERNAL_TABLE = """CREATE EXTERNAL TABLE IF NOT EXISTS ex_lineitem (
  l_orderkey              LONG,
  l_partkey               LONG,
  l_suppkey               LONG,
  l_linenumber            INT,
  l_quantity              LONG,
  l_extendedprice         LONG,
  l_discount              LONG,
  l_tax                   LONG,
  l_returnflag            TEXT,
  l_linestatus            TEXT,
  l_shipdate              TEXT,
  l_commitdate            TEXT,
  l_receiptdate           TEXT,
  l_shipinstruct          TEXT,
  l_shipmode              TEXT,
  l_comment               TEXT
)
URL = 's3://firebolt-publishing-public/samples/tpc-h/parquet/lineitem/'
OBJECT_PATTERN = '*.parquet'
TYPE = (PARQUET);"""

CREATE_FACT_TABLE = """CREATE FACT TABLE IF NOT EXISTS lineitem (
-- In this example, these fact table columns
-- map directly to the external table columns.
  l_orderkey              LONG,
  l_partkey               LONG,
  l_suppkey               LONG,
  l_linenumber            INT,
  l_quantity              LONG,
  l_extendedprice         LONG,
  l_discount              LONG,
  l_tax                   LONG,
  l_returnflag            TEXT,
  l_linestatus            TEXT,
  l_shipdate              TEXT,
  l_commitdate            TEXT,
  l_receiptdate           TEXT,
  l_shipinstruct          TEXT,
  l_shipmode              TEXT,
  l_comment               TEXT
)
PRIMARY INDEX
  l_orderkey,
  l_linenumber;
"""


def assert_deep_eq(got: Any, expected: Any, msg: str) -> bool:
    if type(got) == list and type(expected) == list:
        all([assert_deep_eq(f, s, msg) for f, s in zip(got, expected)])
    assert (
        type(got) == type(expected) and got == expected
    ), f"{msg}: {got}(got) != {expected}(expected)"


<<<<<<< HEAD
@mark.asyncio
async def status_loop(
    query_id: str,
    query: str,
    cursor: Cursor,
    start_status: QueryStatus = QueryStatus.NOT_READY,
    final_status: QueryStatus = QueryStatus.ENDED_SUCCESSFULLY,
) -> None:
    status = await cursor.get_status(query_id)
    # get_status() will return NOT_READY until it succeeds or fails.
    while status == start_status or status == QueryStatus.NOT_READY:
        # This only checks to see if a correct response is returned
        status = await cursor.get_status(query_id)
    assert (
        status == final_status
    ), f"Failed {query}. Got {status} rather than {final_status}."


@mark.asyncio
=======
>>>>>>> b54f0b3f
async def test_connect_engine_name(
    connection_engine_name: Connection,
    all_types_query: str,
    all_types_query_description: List[Column],
    all_types_query_response: List[ColType],
) -> None:
    """Connecting with engine name is handled properly."""
    await test_select(
        connection_engine_name,
        all_types_query,
        all_types_query_description,
        all_types_query_response,
    )


async def test_connect_no_engine(
    connection_no_engine: Connection,
    all_types_query: str,
    all_types_query_description: List[Column],
    all_types_query_response: List[ColType],
) -> None:
    """Connecting with engine name is handled properly."""
    await test_select(
        connection_no_engine,
        all_types_query,
        all_types_query_description,
        all_types_query_response,
    )


async def test_select(
    connection: Connection,
    all_types_query: str,
    all_types_query_description: List[Column],
    all_types_query_response: List[ColType],
) -> None:
    """Select handles all data types properly."""
    with connection.cursor() as c:
        assert (await c.execute("set firebolt_use_decimal = 1")) == -1
        assert await c.execute(all_types_query) == 1, "Invalid row count returned"
        assert c.rowcount == 1, "Invalid rowcount value"
        data = await c.fetchall()
        assert len(data) == c.rowcount, "Invalid data length"
        assert_deep_eq(data, all_types_query_response, "Invalid data")
        assert c.description == all_types_query_description, "Invalid description value"
        assert len(data[0]) == len(c.description), "Invalid description length"
        assert len(await c.fetchall()) == 0, "Redundant data returned by fetchall"

        # Different fetch types
        await c.execute(all_types_query)
        assert (
            await c.fetchone() == all_types_query_response[0]
        ), "Invalid fetchone data"
        assert await c.fetchone() is None, "Redundant data returned by fetchone"

        await c.execute(all_types_query)
        assert len(await c.fetchmany(0)) == 0, "Invalid data size returned by fetchmany"
        data = await c.fetchmany()
        assert len(data) == 1, "Invalid data size returned by fetchmany"
        assert_deep_eq(
            data, all_types_query_response, "Invalid data returned by fetchmany"
        )


@mark.timeout(timeout=400)
async def test_long_query(
    connection: Connection,
) -> None:
    """AWS ALB TCP timeout set to 350; make sure we handle the keepalive correctly."""
    with connection.cursor() as c:
        await c.execute(
            "SET advanced_mode = 1; SET use_standard_sql = 0;"
            "SELECT sleepEachRow(1) from numbers(360)",
        )
        await c.nextset()
        await c.nextset()
        data = await c.fetchall()
        assert len(data) == 360, "Invalid data size returned by fetchall"


async def test_drop_create(
    connection: Connection, create_drop_description: List[Column]
) -> None:
    """Create and drop table/index queries are handled properly."""

    async def test_query(c: Cursor, query: str) -> None:
        assert await c.execute(query) == 1, "Invalid row count returned"
        assert c.rowcount == 1, "Invalid rowcount value"
        assert_deep_eq(
            c.description,
            create_drop_description,
            "Invalid create table query description",
        )
        assert len(await c.fetchall()) == 1, "Invalid data returned"

    """Create table query is handled properly"""
    with connection.cursor() as c:
        # Cleanup
        await c.execute("DROP JOIN INDEX IF EXISTS test_drop_create_async_db_join_idx")
        await c.execute(
            "DROP AGGREGATING INDEX IF EXISTS test_drop_create_async_db_agg_idx"
        )
        await c.execute("DROP TABLE IF EXISTS test_drop_create_async_tb")
        await c.execute("DROP TABLE IF EXISTS test_drop_create_async_tb_dim")

        # Fact table
        await test_query(
            c,
            "CREATE FACT TABLE test_drop_create_async(id int, sn string null, f float,"
            "d date, dt datetime, b bool, a array(int)) primary index id",
        )

        # Dimension table
        await test_query(
            c,
            "CREATE DIMENSION TABLE test_drop_create_async_dim(id int, sn string null"
            ", f float, d date, dt datetime, b bool, a array(int))",
        )

        # Create join index
        await test_query(
            c,
            "CREATE JOIN INDEX test_db_join_idx ON "
            "test_drop_create_async_dim(id, sn, f)",
        )

        # Create aggregating index
        await test_query(
            c,
            "CREATE AGGREGATING INDEX test_db_agg_idx ON "
            "test_drop_create_async(id, sum(f), count(dt))",
        )

        # Drop join index
        await test_query(c, "DROP JOIN INDEX test_db_join_idx")

        # Drop aggregating index
        await test_query(c, "DROP AGGREGATING INDEX test_db_agg_idx")

        # Test drop once again
        await test_query(c, "DROP TABLE test_drop_create_async")
        await test_query(c, "DROP TABLE IF EXISTS test_drop_create_async")

        await test_query(c, "DROP TABLE test_drop_create_async_dim")
        await test_query(c, "DROP TABLE IF EXISTS test_drop_create_async_dim")


async def test_insert(connection: Connection) -> None:
    """Insert and delete queries are handled properly."""

    async def test_empty_query(c: Cursor, query: str) -> None:
        assert await c.execute(query) == -1, "Invalid row count returned"
        assert c.rowcount == -1, "Invalid rowcount value"
        assert c.description is None, "Invalid description"
        with raises(DataError):
            await c.fetchone()

        with raises(DataError):
            await c.fetchmany()

        with raises(DataError):
            await c.fetchall()

    with connection.cursor() as c:
        await c.execute("DROP TABLE IF EXISTS test_insert_async_tb")
        await c.execute(
            "CREATE FACT TABLE test_insert_async_tb(id int, sn string null, f float,"
            "d date, dt datetime, b bool, a array(int)) primary index id"
        )

        await test_empty_query(
            c,
            "INSERT INTO test_insert_async_tb VALUES (1, 'sn', 1.1, '2021-01-01',"
            "'2021-01-01 01:01:01', true, [1, 2, 3])",
        )

        assert (
            await c.execute(
                "SELECT * FROM test_insert_async_tb ORDER BY test_insert_async_tb.id"
            )
            == 1
        ), "Invalid data length in table after insert"

        assert_deep_eq(
            await c.fetchall(),
            [
                [
                    1,
                    "sn",
                    1.1,
                    date(2021, 1, 1),
                    datetime(2021, 1, 1, 1, 1, 1),
                    1,
                    [1, 2, 3],
                ],
            ],
            "Invalid data in table after insert",
        )


async def test_parameterized_query(connection: Connection) -> None:
    """Query parameters are handled properly."""

    async def test_empty_query(c: Cursor, query: str, params: tuple) -> None:
        assert await c.execute(query, params) == -1, "Invalid row count returned"
        assert c.rowcount == -1, "Invalid rowcount value"
        assert c.description is None, "Invalid description"
        with raises(DataError):
            await c.fetchone()

        with raises(DataError):
            await c.fetchmany()

        with raises(DataError):
            await c.fetchall()

    with connection.cursor() as c:
        await c.execute("set firebolt_use_decimal = 1")
        await c.execute("DROP TABLE IF EXISTS test_tb_async_parameterized")
        await c.execute(
            "CREATE FACT TABLE test_tb_async_parameterized(i int, f float, s string, sn"
            " string null, d date, dt datetime, b bool, a array(int), "
            "dec decimal(38, 3), ss string) primary index i",
        )

        params = [
            1,
            1.123,
            "text\0",
            None,
            date(2022, 1, 1),
            datetime(2022, 1, 1, 1, 1, 1),
            True,
            [1, 2, 3],
            Decimal("123.456"),
        ]

        await test_empty_query(
            c,
            "INSERT INTO test_tb_async_parameterized VALUES "
            "(?, ?, ?, ?, ?, ?, ?, ?, ?, '\\?')",
            params,
        )

        # \0 is converted to 0
        params[2] = "text0"

        # Bool is converted to int
        params[6] = 1

        assert (
            await c.execute("SELECT * FROM test_tb_async_parameterized") == 1
        ), "Invalid data length in table after parameterized insert"

        assert_deep_eq(
            await c.fetchall(),
            [params + ["?"]],
            "Invalid data in table after parameterized insert",
        )


async def test_multi_statement_query(connection: Connection) -> None:
    """Query parameters are handled properly"""

    with connection.cursor() as c:
        await c.execute("DROP TABLE IF EXISTS test_tb_async_multi_statement")
        await c.execute(
            "CREATE FACT TABLE test_tb_async_multi_statement(i int, s string)"
            " primary index i"
        )

        assert (
            await c.execute(
                "INSERT INTO test_tb_async_multi_statement values (1, 'a'), (2, 'b');"
                "SELECT * FROM test_tb_async_multi_statement;"
                "SELECT * FROM test_tb_async_multi_statement WHERE i <= 1"
            )
            == -1
        ), "Invalid row count returned for insert"
        assert c.rowcount == -1, "Invalid row count"
        assert c.description is None, "Invalid description"

        assert await c.nextset()

        assert c.rowcount == 2, "Invalid select row count"
        assert_deep_eq(
            c.description,
            [
                Column("i", int, None, None, None, None, None),
                Column("s", str, None, None, None, None, None),
            ],
            "Invalid select query description",
        )

        assert_deep_eq(
            await c.fetchall(),
            [[1, "a"], [2, "b"]],
            "Invalid data in table after parameterized insert",
        )

        assert await c.nextset()

        assert c.rowcount == 1, "Invalid select row count"
        assert_deep_eq(
            c.description,
            [
                Column("i", int, None, None, None, None, None),
                Column("s", str, None, None, None, None, None),
            ],
            "Invalid select query description",
        )

        assert_deep_eq(
            await c.fetchall(),
            [[1, "a"]],
            "Invalid data in table after parameterized insert",
        )

        assert await c.nextset() is None


async def test_set_invalid_parameter(connection: Connection):
    with connection.cursor() as c:
        assert len(c._set_parameters) == 0
        with raises(OperationalError):
            await c.execute("SET some_invalid_parameter = 1")

        assert len(c._set_parameters) == 0


async def test_server_side_async_execution_query(connection: Connection) -> None:
    """Make an sql query and receive an id back."""
    with connection.cursor() as c:
        query_id = await c.execute("SELECT 1", [], async_execution=True)
    assert (
        type(query_id) is str and query_id
    ), "Invalid query id was returned from server-side async query."


async def test_server_side_async_execution_cancel(connection: Connection) -> None:
    """Test cancel."""
    with connection.cursor() as c:
        try:
            await c.execute(
                "CREATE DIMENSION TABLE IF NOT EXISTS test_tbl (id int, name string)"
            )
            query_id = await c.execute(
                LONG_INSERT,
                async_execution=True,
            )
            # Cancel, then check that status is cancelled.
            await c.cancel(query_id)
            await status_loop(
                query_id,
                "cancel",
                c,
                final_status=QueryStatus.CANCELED_EXECUTION,
            )
        finally:
            await c.execute("DROP TABLE IF EXISTS test_tbl")


async def test_server_side_async_execution_get_status(connection: Connection) -> None:
    """
    Test get_status(). Test for three ending conditions: PARSE_ERROR,
    STARTED_EXECUTION, ENDED_EXECUTION.
    """
    with connection.cursor() as c:
        try:
            await c.execute(
                "CREATE DIMENSION TABLE IF NOT EXISTS test_tbl (id int, name string)"
            )
            # A long insert so we can check for STARTED_EXECUTION.
            query_id = await c.execute(
                LONG_INSERT,
                async_execution=True,
            )
            await status_loop(
                query_id, "get status", c, final_status=QueryStatus.STARTED_EXECUTION
            )
            # Now a check for ENDED_SUCCESSFULLY status of last query.
            await status_loop(
                query_id,
                "get status",
                c,
                start_status=QueryStatus.STARTED_EXECUTION,
                final_status=QueryStatus.ENDED_SUCCESSFULLY,
            )
            # Now, check for PARSE_ERROR. '1' will fail, as id is int.
            query_id = await c.execute(
                """INSERT INTO test_tbl ('1', 'a')""",
                async_execution=True,
            )
            await status_loop(
                query_id, "get status", c, final_status=QueryStatus.PARSE_ERROR
            )

        finally:
            await c.execute("DROP TABLE IF EXISTS test_tbl")<|MERGE_RESOLUTION|>--- conflicted
+++ resolved
@@ -67,8 +67,6 @@
     ), f"{msg}: {got}(got) != {expected}(expected)"
 
 
-<<<<<<< HEAD
-@mark.asyncio
 async def status_loop(
     query_id: str,
     query: str,
@@ -86,9 +84,6 @@
     ), f"Failed {query}. Got {status} rather than {final_status}."
 
 
-@mark.asyncio
-=======
->>>>>>> b54f0b3f
 async def test_connect_engine_name(
     connection_engine_name: Connection,
     all_types_query: str,
