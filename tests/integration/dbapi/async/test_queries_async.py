from datetime import date, datetime
from decimal import Decimal
from typing import Any, List

from pytest import mark, raises

from firebolt.async_db import Connection, Cursor, DataError, OperationalError
from firebolt.async_db._types import ColType, Column
from firebolt.async_db.cursor import QueryStatus

VALS_TO_INSERT = ",".join([f"({i},'{val}')" for (i, val) in enumerate(range(1, 360))])
LONG_INSERT = f"INSERT INTO test_tbl VALUES {VALS_TO_INSERT}"
<<<<<<< HEAD
=======
CREATE_TEST_TABLE = (
    "CREATE DIMENSION TABLE IF NOT EXISTS test_tbl (id int, name string)"
)
DROP_TEST_TABLE = "DROP TABLE IF EXISTS test_tbl"
>>>>>>> 623ed18c

CREATE_EXTERNAL_TABLE = """CREATE EXTERNAL TABLE IF NOT EXISTS ex_lineitem (
  l_orderkey              LONG,
  l_partkey               LONG,
  l_suppkey               LONG,
  l_linenumber            INT,
  l_quantity              LONG,
  l_extendedprice         LONG,
  l_discount              LONG,
  l_tax                   LONG,
  l_returnflag            TEXT,
  l_linestatus            TEXT,
  l_shipdate              TEXT,
  l_commitdate            TEXT,
  l_receiptdate           TEXT,
  l_shipinstruct          TEXT,
  l_shipmode              TEXT,
  l_comment               TEXT
)
URL = 's3://firebolt-publishing-public/samples/tpc-h/parquet/lineitem/'
OBJECT_PATTERN = '*.parquet'
TYPE = (PARQUET);"""

CREATE_FACT_TABLE = """CREATE FACT TABLE IF NOT EXISTS lineitem (
-- In this example, these fact table columns
-- map directly to the external table columns.
  l_orderkey              LONG,
  l_partkey               LONG,
  l_suppkey               LONG,
  l_linenumber            INT,
  l_quantity              LONG,
  l_extendedprice         LONG,
  l_discount              LONG,
  l_tax                   LONG,
  l_returnflag            TEXT,
  l_linestatus            TEXT,
  l_shipdate              TEXT,
  l_commitdate            TEXT,
  l_receiptdate           TEXT,
  l_shipinstruct          TEXT,
  l_shipmode              TEXT,
  l_comment               TEXT
)
PRIMARY INDEX
  l_orderkey,
  l_linenumber;
"""


def assert_deep_eq(got: Any, expected: Any, msg: str) -> bool:
    if type(got) == list and type(expected) == list:
        all([assert_deep_eq(f, s, msg) for f, s in zip(got, expected)])
    assert (
        type(got) == type(expected) and got == expected
    ), f"{msg}: {got}(got) != {expected}(expected)"


async def status_loop(
    query_id: str,
    query: str,
    cursor: Cursor,
    start_status: QueryStatus = QueryStatus.NOT_READY,
    final_status: QueryStatus = QueryStatus.ENDED_SUCCESSFULLY,
) -> None:
    status = await cursor.get_status(query_id)
    # get_status() will return NOT_READY until it succeeds or fails.
    while status == start_status or status == QueryStatus.NOT_READY:
        # This only checks to see if a correct response is returned
        status = await cursor.get_status(query_id)
    assert (
        status == final_status
    ), f"Failed {query}. Got {status} rather than {final_status}."


async def test_connect_engine_name(
    connection_engine_name: Connection,
    all_types_query: str,
    all_types_query_description: List[Column],
    all_types_query_response: List[ColType],
) -> None:
    """Connecting with engine name is handled properly."""
    await test_select(
        connection_engine_name,
        all_types_query,
        all_types_query_description,
        all_types_query_response,
    )


async def test_connect_no_engine(
    connection_no_engine: Connection,
    all_types_query: str,
    all_types_query_description: List[Column],
    all_types_query_response: List[ColType],
) -> None:
    """Connecting with engine name is handled properly."""
    await test_select(
        connection_no_engine,
        all_types_query,
        all_types_query_description,
        all_types_query_response,
    )


async def test_select(
    connection: Connection,
    all_types_query: str,
    all_types_query_description: List[Column],
    all_types_query_response: List[ColType],
) -> None:
    """Select handles all data types properly."""
    with connection.cursor() as c:
        assert (await c.execute("set firebolt_use_decimal = 1")) == -1
        assert await c.execute(all_types_query) == 1, "Invalid row count returned"
        assert c.rowcount == 1, "Invalid rowcount value"
        data = await c.fetchall()
        assert len(data) == c.rowcount, "Invalid data length"
        assert_deep_eq(data, all_types_query_response, "Invalid data")
        assert c.description == all_types_query_description, "Invalid description value"
        assert len(data[0]) == len(c.description), "Invalid description length"
        assert len(await c.fetchall()) == 0, "Redundant data returned by fetchall"

        # Different fetch types
        await c.execute(all_types_query)
        assert (
            await c.fetchone() == all_types_query_response[0]
        ), "Invalid fetchone data"
        assert await c.fetchone() is None, "Redundant data returned by fetchone"

        await c.execute(all_types_query)
        assert len(await c.fetchmany(0)) == 0, "Invalid data size returned by fetchmany"
        data = await c.fetchmany()
        assert len(data) == 1, "Invalid data size returned by fetchmany"
        assert_deep_eq(
            data, all_types_query_response, "Invalid data returned by fetchmany"
        )


@mark.timeout(timeout=400)
async def test_long_query(
    connection: Connection,
) -> None:
    """AWS ALB TCP timeout set to 350; make sure we handle the keepalive correctly."""
    with connection.cursor() as c:
        await c.execute(
            "SET advanced_mode = 1; SET use_standard_sql = 0;"
            "SELECT sleepEachRow(1) from numbers(360)",
        )
        await c.nextset()
        await c.nextset()
        data = await c.fetchall()
        assert len(data) == 360, "Invalid data size returned by fetchall"


async def test_drop_create(
    connection: Connection, create_drop_description: List[Column]
) -> None:
    """Create and drop table/index queries are handled properly."""

    async def test_query(c: Cursor, query: str) -> None:
        assert await c.execute(query) == 1, "Invalid row count returned"
        assert c.rowcount == 1, "Invalid rowcount value"
        assert_deep_eq(
            c.description,
            create_drop_description,
            "Invalid create table query description",
        )
        assert len(await c.fetchall()) == 1, "Invalid data returned"

    """Create table query is handled properly"""
    with connection.cursor() as c:
        # Cleanup
        await c.execute("DROP JOIN INDEX IF EXISTS test_drop_create_async_db_join_idx")
        await c.execute(
            "DROP AGGREGATING INDEX IF EXISTS test_drop_create_async_db_agg_idx"
        )
        await c.execute("DROP TABLE IF EXISTS test_drop_create_async_tb")
        await c.execute("DROP TABLE IF EXISTS test_drop_create_async_tb_dim")

        # Fact table
        await test_query(
            c,
            "CREATE FACT TABLE test_drop_create_async(id int, sn string null, f float,"
            "d date, dt datetime, b bool, a array(int)) primary index id",
        )

        # Dimension table
        await test_query(
            c,
            "CREATE DIMENSION TABLE test_drop_create_async_dim(id int, sn string null"
            ", f float, d date, dt datetime, b bool, a array(int))",
        )

        # Create join index
        await test_query(
            c,
            "CREATE JOIN INDEX test_db_join_idx ON "
            "test_drop_create_async_dim(id, sn, f)",
        )

        # Create aggregating index
        await test_query(
            c,
            "CREATE AGGREGATING INDEX test_db_agg_idx ON "
            "test_drop_create_async(id, sum(f), count(dt))",
        )

        # Drop join index
        await test_query(c, "DROP JOIN INDEX test_db_join_idx")

        # Drop aggregating index
        await test_query(c, "DROP AGGREGATING INDEX test_db_agg_idx")

        # Test drop once again
        await test_query(c, "DROP TABLE test_drop_create_async")
        await test_query(c, "DROP TABLE IF EXISTS test_drop_create_async")

        await test_query(c, "DROP TABLE test_drop_create_async_dim")
        await test_query(c, "DROP TABLE IF EXISTS test_drop_create_async_dim")


async def test_insert(connection: Connection) -> None:
    """Insert and delete queries are handled properly."""

    async def test_empty_query(c: Cursor, query: str) -> None:
        assert await c.execute(query) == -1, "Invalid row count returned"
        assert c.rowcount == -1, "Invalid rowcount value"
        assert c.description is None, "Invalid description"
        with raises(DataError):
            await c.fetchone()

        with raises(DataError):
            await c.fetchmany()

        with raises(DataError):
            await c.fetchall()

    with connection.cursor() as c:
        await c.execute("DROP TABLE IF EXISTS test_insert_async_tb")
        await c.execute(
            "CREATE FACT TABLE test_insert_async_tb(id int, sn string null, f float,"
            "d date, dt datetime, b bool, a array(int)) primary index id"
        )

        await test_empty_query(
            c,
            "INSERT INTO test_insert_async_tb VALUES (1, 'sn', 1.1, '2021-01-01',"
            "'2021-01-01 01:01:01', true, [1, 2, 3])",
        )

        assert (
            await c.execute(
                "SELECT * FROM test_insert_async_tb ORDER BY test_insert_async_tb.id"
            )
            == 1
        ), "Invalid data length in table after insert"

        assert_deep_eq(
            await c.fetchall(),
            [
                [
                    1,
                    "sn",
                    1.1,
                    date(2021, 1, 1),
                    datetime(2021, 1, 1, 1, 1, 1),
                    1,
                    [1, 2, 3],
                ],
            ],
            "Invalid data in table after insert",
        )


async def test_parameterized_query(connection: Connection) -> None:
    """Query parameters are handled properly."""

    async def test_empty_query(c: Cursor, query: str, params: tuple) -> None:
        assert await c.execute(query, params) == -1, "Invalid row count returned"
        assert c.rowcount == -1, "Invalid rowcount value"
        assert c.description is None, "Invalid description"
        with raises(DataError):
            await c.fetchone()

        with raises(DataError):
            await c.fetchmany()

        with raises(DataError):
            await c.fetchall()

    with connection.cursor() as c:
        await c.execute("set firebolt_use_decimal = 1")
        await c.execute("DROP TABLE IF EXISTS test_tb_async_parameterized")
        await c.execute(
            "CREATE FACT TABLE test_tb_async_parameterized(i int, f float, s string, sn"
            " string null, d date, dt datetime, b bool, a array(int), "
            "dec decimal(38, 3), ss string) primary index i",
        )

        params = [
            1,
            1.123,
            "text\0",
            None,
            date(2022, 1, 1),
            datetime(2022, 1, 1, 1, 1, 1),
            True,
            [1, 2, 3],
            Decimal("123.456"),
        ]

        await test_empty_query(
            c,
            "INSERT INTO test_tb_async_parameterized VALUES "
            "(?, ?, ?, ?, ?, ?, ?, ?, ?, '\\?')",
            params,
        )

        # \0 is converted to 0
        params[2] = "text0"

        # Bool is converted to int
        params[6] = 1

        assert (
            await c.execute("SELECT * FROM test_tb_async_parameterized") == 1
        ), "Invalid data length in table after parameterized insert"

        assert_deep_eq(
            await c.fetchall(),
            [params + ["?"]],
            "Invalid data in table after parameterized insert",
        )


async def test_multi_statement_query(connection: Connection) -> None:
    """Query parameters are handled properly"""

    with connection.cursor() as c:
        await c.execute("DROP TABLE IF EXISTS test_tb_async_multi_statement")
        await c.execute(
            "CREATE FACT TABLE test_tb_async_multi_statement(i int, s string)"
            " primary index i"
        )

        assert (
            await c.execute(
                "INSERT INTO test_tb_async_multi_statement values (1, 'a'), (2, 'b');"
                "SELECT * FROM test_tb_async_multi_statement;"
                "SELECT * FROM test_tb_async_multi_statement WHERE i <= 1"
            )
            == -1
        ), "Invalid row count returned for insert"
        assert c.rowcount == -1, "Invalid row count"
        assert c.description is None, "Invalid description"

        assert await c.nextset()

        assert c.rowcount == 2, "Invalid select row count"
        assert_deep_eq(
            c.description,
            [
                Column("i", int, None, None, None, None, None),
                Column("s", str, None, None, None, None, None),
            ],
            "Invalid select query description",
        )

        assert_deep_eq(
            await c.fetchall(),
            [[1, "a"], [2, "b"]],
            "Invalid data in table after parameterized insert",
        )

        assert await c.nextset()

        assert c.rowcount == 1, "Invalid select row count"
        assert_deep_eq(
            c.description,
            [
                Column("i", int, None, None, None, None, None),
                Column("s", str, None, None, None, None, None),
            ],
            "Invalid select query description",
        )

        assert_deep_eq(
            await c.fetchall(),
            [[1, "a"]],
            "Invalid data in table after parameterized insert",
        )

        assert await c.nextset() is None


async def test_set_invalid_parameter(connection: Connection):
    with connection.cursor() as c:
        assert len(c._set_parameters) == 0
        with raises(OperationalError):
            await c.execute("SET some_invalid_parameter = 1")

        assert len(c._set_parameters) == 0


async def test_server_side_async_execution_query(connection: Connection) -> None:
    """Make an sql query and receive an id back."""
    with connection.cursor() as c:
        query_id = await c.execute("SELECT 1", [], async_execution=True)
    assert (
        type(query_id) is str and query_id
    ), "Invalid query id was returned from server-side async query."


async def test_server_side_async_execution_cancel(connection: Connection) -> None:
    """Test cancel."""
    with connection.cursor() as c:
        try:
            await c.execute(
                "CREATE DIMENSION TABLE IF NOT EXISTS test_tbl (id int, name string)"
            )
            query_id = await c.execute(
                LONG_INSERT,
                async_execution=True,
            )
            # Cancel, then check that status is cancelled.
            await c.cancel(query_id)
            await status_loop(
                query_id,
                "cancel",
                c,
                final_status=QueryStatus.CANCELED_EXECUTION,
            )
        finally:
            await c.execute("DROP TABLE IF EXISTS test_tbl")


async def test_server_side_async_execution_get_status(connection: Connection) -> None:
    """
    Test get_status(). Test for three ending conditions: PARSE_ERROR,
    STARTED_EXECUTION, ENDED_EXECUTION.
    """
    with connection.cursor() as c:
        try:
            await c.execute(
                "CREATE DIMENSION TABLE IF NOT EXISTS test_tbl (id int, name string)"
            )
            # A long insert so we can check for STARTED_EXECUTION.
            query_id = await c.execute(
                LONG_INSERT,
                async_execution=True,
            )
            await status_loop(
                query_id, "get status", c, final_status=QueryStatus.STARTED_EXECUTION
            )
            # Now a check for ENDED_SUCCESSFULLY status of last query.
            await status_loop(
                query_id,
                "get status",
                c,
                start_status=QueryStatus.STARTED_EXECUTION,
                final_status=QueryStatus.ENDED_SUCCESSFULLY,
            )
            # Now, check for PARSE_ERROR. '1' will fail, as id is int.
            query_id = await c.execute(
                """INSERT INTO test_tbl ('1', 'a')""",
                async_execution=True,
            )
            await status_loop(
                query_id, "get status", c, final_status=QueryStatus.PARSE_ERROR
            )

        finally:
            await c.execute("DROP TABLE IF EXISTS test_tbl")<|MERGE_RESOLUTION|>--- conflicted
+++ resolved
@@ -10,13 +10,10 @@
 
 VALS_TO_INSERT = ",".join([f"({i},'{val}')" for (i, val) in enumerate(range(1, 360))])
 LONG_INSERT = f"INSERT INTO test_tbl VALUES {VALS_TO_INSERT}"
-<<<<<<< HEAD
-=======
 CREATE_TEST_TABLE = (
     "CREATE DIMENSION TABLE IF NOT EXISTS test_tbl (id int, name string)"
 )
 DROP_TEST_TABLE = "DROP TABLE IF EXISTS test_tbl"
->>>>>>> 623ed18c
 
 CREATE_EXTERNAL_TABLE = """CREATE EXTERNAL TABLE IF NOT EXISTS ex_lineitem (
   l_orderkey              LONG,
@@ -434,9 +431,7 @@
     """Test cancel."""
     with connection.cursor() as c:
         try:
-            await c.execute(
-                "CREATE DIMENSION TABLE IF NOT EXISTS test_tbl (id int, name string)"
-            )
+            await c.execute(CREATE_TEST_TABLE)
             query_id = await c.execute(
                 LONG_INSERT,
                 async_execution=True,
@@ -450,7 +445,7 @@
                 final_status=QueryStatus.CANCELED_EXECUTION,
             )
         finally:
-            await c.execute("DROP TABLE IF EXISTS test_tbl")
+            await c.execute(DROP_TEST_TABLE)
 
 
 async def test_server_side_async_execution_get_status(connection: Connection) -> None:
@@ -460,9 +455,7 @@
     """
     with connection.cursor() as c:
         try:
-            await c.execute(
-                "CREATE DIMENSION TABLE IF NOT EXISTS test_tbl (id int, name string)"
-            )
+            await c.execute(CREATE_TEST_TABLE)
             # A long insert so we can check for STARTED_EXECUTION.
             query_id = await c.execute(
                 LONG_INSERT,
@@ -489,4 +482,4 @@
             )
 
         finally:
-            await c.execute("DROP TABLE IF EXISTS test_tbl")+            await c.execute(DROP_TEST_TABLE)