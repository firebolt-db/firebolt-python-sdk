--- conflicted
+++ resolved
@@ -275,14 +275,9 @@
 
         assert (
             await c.execute(
-<<<<<<< HEAD
                 "INSERT INTO test_tb_async_multi_statement values (1, 'a'), (2, 'b');"
                 "SELECT * FROM test_tb_async_multi_statement"
-=======
-                "INSERT INTO test_tb_multi_statement values (1, 'a'), (2, 'b');"
-                "SELECT * FROM test_tb_multi_statement;"
-                "SELECT * FROM test_tb_multi_statement WHERE i <= 1"
->>>>>>> 20fda6c5
+                "SELECT * FROM test_tb_async_multi_statement WHERE i <= 1"
             )
             == -1
         ), "Invalid row count returned for insert"
