from datetime import date, datetime
from typing import Any, List

from pytest import mark, raises

from firebolt.async_db import Connection, Cursor, DataError
from firebolt.async_db._types import ColType, Column


def assert_deep_eq(got: Any, expected: Any, msg: str) -> bool:
    if type(got) == list and type(expected) == list:
        all([assert_deep_eq(f, s, msg) for f, s in zip(got, expected)])
    assert (
        type(got) == type(expected) and got == expected
    ), f"{msg}: {got}(got) != {expected}(expected)"


@mark.asyncio
async def test_connect_engine_name(
    connection_engine_name: Connection,
    all_types_query: str,
    all_types_query_description: List[Column],
    all_types_query_response: List[ColType],
) -> None:
    """Connecting with engine name is handled properly."""
    await test_select(
        connection_engine_name,
        all_types_query,
        all_types_query_description,
        all_types_query_response,
    )


@mark.asyncio
async def test_select(
    connection: Connection,
    all_types_query: str,
    all_types_query_description: List[Column],
    all_types_query_response: List[ColType],
) -> None:
    """Select handles all data types properly"""
    with connection.cursor() as c:
        assert await c.execute(all_types_query) == 1, "Invalid row count returned"
        assert c.rowcount == 1, "Invalid rowcount value"
        data = await c.fetchall()
        assert len(data) == c.rowcount, "Invalid data length"
        assert_deep_eq(data, all_types_query_response, "Invalid data")
        assert c.description == all_types_query_description, "Invalid description value"
        assert len(data[0]) == len(c.description), "Invalid description length"
        assert len(await c.fetchall()) == 0, "Redundant data returned by fetchall"

        # Different fetch types
        await c.execute(all_types_query)
        assert (
            await c.fetchone() == all_types_query_response[0]
        ), "Invalid fetchone data"
        assert await c.fetchone() is None, "Redundant data returned by fetchone"

        await c.execute(all_types_query)
        assert len(await c.fetchmany(0)) == 0, "Invalid data size returned by fetchmany"
        data = await c.fetchmany()
        assert len(data) == 1, "Invalid data size returned by fetchmany"
        assert_deep_eq(
            data, all_types_query_response, "Invalid data returned by fetchmany"
        )


@mark.asyncio
async def test_drop_create(
    connection: Connection, create_drop_description: List[Column]
) -> None:
    """Create and drop table/index queries are handled properly."""

    async def test_query(c: Cursor, query: str) -> None:
        assert await c.execute(query) == 1, "Invalid row count returned."
        assert c.rowcount == 1, "Invalid rowcount value."
        assert_deep_eq(
            c.description,
            create_drop_description,
            "Invalid create table query description.",
        )
        assert len(await c.fetchall()) == 1, "Invalid data returned."

    """Create table query is handled properly"""
    with connection.cursor() as c:
        # Cleanup
        await c.execute("DROP JOIN INDEX IF EXISTS test_db_join_idx")
        await c.execute("DROP AGGREGATING INDEX IF EXISTS test_db_agg_idx")
        await c.execute("DROP TABLE IF EXISTS test_tb")
        await c.execute("DROP TABLE IF EXISTS test_tb_dim")

        # Fact table
        await test_query(
            c,
            "CREATE FACT TABLE test_tb(id int, sn string null, f float,"
            "d date, dt datetime, b bool, a array(int)) primary index id",
        )

        # Dimension table
        await test_query(
            c,
            "CREATE DIMENSION TABLE test_tb_dim(id int, sn string null, f float,"
            "d date, dt datetime, b bool, a array(int))",
        )

        # Create join index
        await test_query(
            c, "CREATE JOIN INDEX test_db_join_idx ON test_tb_dim(id, sn, f)"
        )

        # Create aggregating index
        await test_query(
            c,
            "CREATE AGGREGATING INDEX test_db_agg_idx ON "
            "test_tb(id, sum(f), count(dt))",
        )

        # Drop join index
        await test_query(c, "DROP JOIN INDEX test_db_join_idx")

        # Drop aggregating index
        await test_query(c, "DROP AGGREGATING INDEX test_db_agg_idx")

        # Test drop once again
        await test_query(c, "DROP TABLE test_tb")
        await test_query(c, "DROP TABLE IF EXISTS test_tb")

        await test_query(c, "DROP TABLE test_tb_dim")
        await test_query(c, "DROP TABLE IF EXISTS test_tb_dim")


@mark.asyncio
async def test_insert(connection: Connection) -> None:
    """Insert and delete queries are handled properly."""

    async def test_empty_query(c: Cursor, query: str) -> None:
        assert await c.execute(query) == -1, "Invalid row count returned."
        assert c.rowcount == -1, "Invalid rowcount value."
        assert c.description is None, "Invalid description."
        with raises(DataError):
            await c.fetchone()

        with raises(DataError):
            await c.fetchmany()

        with raises(DataError):
            await c.fetchall()

    with connection.cursor() as c:
        await c.execute("DROP TABLE IF EXISTS test_tb")
        await c.execute(
            "CREATE FACT TABLE test_tb(id int, sn string null, f float,"
            "d date, dt datetime, b bool, a array(int)) primary index id"
        )

        await test_empty_query(
            c,
            "INSERT INTO test_tb VALUES (1, 'sn', 1.1, '2021-01-01',"
            "'2021-01-01 01:01:01', true, [1, 2, 3])",
        )

        assert (
            await c.execute("SELECT * FROM test_tb ORDER BY test_tb.id") == 1
        ), "Invalid data length in table after insert."

        assert_deep_eq(
            await c.fetchall(),
            [
                [
                    1,
                    "sn",
                    1.1,
                    date(2021, 1, 1),
                    datetime(2021, 1, 1, 1, 1, 1),
                    1,
                    [1, 2, 3],
                ],
            ],
<<<<<<< HEAD
            "Invalid data in table after insert.",
=======
            "Invalid data in table after insert",
        )


@mark.asyncio
async def test_parameterized_query(connection: Connection) -> None:
    """Query parameters are handled properly"""

    async def test_empty_query(c: Cursor, query: str, params: tuple) -> None:
        assert await c.execute(query, params) == -1, "Invalid row count returned"
        assert c.rowcount == -1, "Invalid rowcount value"
        assert c.description is None, "Invalid description"
        with raises(DataError):
            await c.fetchone()

        with raises(DataError):
            await c.fetchmany()

        with raises(DataError):
            await c.fetchall()

    with connection.cursor() as c:
        await c.execute("DROP TABLE IF EXISTS test_tb_parameterized")
        await c.execute(
            "CREATE FACT TABLE test_tb_parameterized(i int, f float, s string, sn"
            " string null, d date, dt datetime, b bool, a array(int), ss string)"
            " primary index i"
        )

        params = [
            1,
            1.123,
            "text\0",
            None,
            date(2022, 1, 1),
            datetime(2022, 1, 1, 1, 1, 1),
            True,
            [1, 2, 3],
        ]

        await test_empty_query(
            c,
            "INSERT INTO test_tb_parameterized VALUES (?, ?, ?, ?, ?, ?, ?, ?, '\\?')",
            params,
        )

        # \0 is converted to 0
        params[2] = "text0"

        # Bool is converted to int
        params[6] = 1

        assert (
            await c.execute("SELECT * FROM test_tb_parameterized") == 1
        ), "Invalid data length in table after parameterized insert"

        assert_deep_eq(
            await c.fetchall(),
            [params + ["?"]],
            "Invalid data in table after parameterized insert",
>>>>>>> c2bc1e7a
        )<|MERGE_RESOLUTION|>--- conflicted
+++ resolved
@@ -176,10 +176,7 @@
                     [1, 2, 3],
                 ],
             ],
-<<<<<<< HEAD
             "Invalid data in table after insert.",
-=======
-            "Invalid data in table after insert",
         )
 
 
@@ -239,5 +236,4 @@
             await c.fetchall(),
             [params + ["?"]],
             "Invalid data in table after parameterized insert",
->>>>>>> c2bc1e7a
         )