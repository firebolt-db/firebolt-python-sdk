[metadata]
name = firebolt_sdk
version = 0.2.1
description = Python SDK for Firebolt
long_description = file: README.md
long_description_content_type = text/markdown
url = https://github.com/firebolt-db/firebolt-sdk
author = Firebolt
author_email = support@firebolt.io
license = Apache-2.0
license_file = LICENSE
classifiers =
    License :: OSI Approved :: Apache Software License
    Operating System :: OS Independent
    Programming Language :: Python :: 3
    Programming Language :: Python :: 3 :: Only
    Programming Language :: Python :: 3.7
    Programming Language :: Python :: 3.8
    Programming Language :: Python :: 3.9
project_urls =
    Bug Tracker = https://github.com/firebolt-db/firebolt-sdk/issues

[options]
packages = find:
install_requires =
    aiorwlock==1.1.0
    async-property==0.2.1
    httpx[http2]==0.19.0
    pydantic[dotenv]==1.8.2
    readerwriterlock==1.0.9
<<<<<<< HEAD
=======
    sqlparse>=0.4.2
>>>>>>> c2bc1e7a
python_requires = >=3.7
include_package_data = True
package_dir =
    = src

[options.packages.find]
where = src

[options.extras_require]
ciso8601 =
    ciso8601==2.2.0
dev =
    devtools==0.7.0
    mypy==0.910
    pre-commit==2.15.0
    pytest==6.2.5
    pytest-asyncio
    pytest-cov==3.0.0
    pytest-httpx==0.13.0
    pytest-mock==3.6.1

[options.package_data]
firebolt = py.typed

[mypy]
plugins = pydantic.mypy
disallow_untyped_defs = True
show_error_codes = True

[pydantic-mypy]
warn_required_dynamic_aliases = True
warn_untyped_fields = True

[flake8]
max-line-length = 88
per-file-ignores = __init__.py:F401
ignore = E203, W503
ban-relative-imports = True
inline-quotes = "<|MERGE_RESOLUTION|>--- conflicted
+++ resolved
@@ -28,10 +28,7 @@
     httpx[http2]==0.19.0
     pydantic[dotenv]==1.8.2
     readerwriterlock==1.0.9
-<<<<<<< HEAD
-=======
     sqlparse>=0.4.2
->>>>>>> c2bc1e7a
 python_requires = >=3.7
 include_package_data = True
 package_dir =
