from __future__ import annotations

from collections import namedtuple
from datetime import date, datetime, timezone
from decimal import Decimal
from enum import Enum
from typing import List, Optional, Sequence, Union

from sqlparse import parse as parse_sql  # type: ignore
from sqlparse.sql import (  # type: ignore
    Comparison,
    Statement,
    Token,
    TokenList,
)
from sqlparse.tokens import Token as TokenType  # type: ignore

try:
    from ciso8601 import parse_datetime  # type: ignore
except ImportError:
    # Unfortunately, there seems to be no support for optional bits in strptime
    def parse_datetime(date_string: str) -> datetime:  # type: ignore
        format = "%Y-%m-%d %H:%M:%S.%f"
        # fromisoformat doesn't support milliseconds
        if "." in date_string:
            return datetime.strptime(date_string, format)
        return datetime.fromisoformat(date_string)


from firebolt.utils.exception import (
    DataError,
    InterfaceError,
    NotSupportedError,
)
from firebolt.utils.util import cached_property

_NoneType = type(None)
_col_types = (int, float, str, datetime, date, bool, list, Decimal, _NoneType)
# duplicating this since 3.7 can't unpack Union
ColType = Union[int, float, str, datetime, date, bool, list, Decimal, _NoneType]
RawColType = Union[int, float, str, bool, list, _NoneType]
ParameterType = Union[int, float, str, datetime, date, bool, Decimal, Sequence]

# These definitions are required by PEP-249
Date = date


def DateFromTicks(t: int) -> date:
    """Convert `ticks` to `date` for Firebolt DB."""
    return datetime.fromtimestamp(t).date()


def Time(hour: int, minute: int, second: int) -> None:
    """Unsupported: Construct `time`, for Firebolt DB."""
    raise NotSupportedError("The time construct is not supported by Firebolt")


def TimeFromTicks(t: int) -> None:
    """Unsupported: Convert `ticks` to `time` for Firebolt DB."""
    raise NotSupportedError("The time construct is not supported by Firebolt")


Timestamp = datetime
TimestampFromTicks = datetime.fromtimestamp


def Binary(value: str) -> str:
    """Convert string to binary for Firebolt DB does nothing."""
    return value


STRING = BINARY = str
NUMBER = int
DATETIME = datetime
ROWID = int

Column = namedtuple(
    "Column",
    (
        "name",
        "type_code",
        "display_size",
        "internal_size",
        "precision",
        "scale",
        "null_ok",
    ),
)


class ARRAY:
    """Class for holding `array` column type information in Firebolt DB."""

    _prefix = "Array("

    def __init__(self, subtype: Union[type, ARRAY, DECIMAL, DATETIME64]):
        assert (subtype in _col_types and subtype is not list) or isinstance(
            subtype, (ARRAY, DECIMAL, DATETIME64)
        ), f"Invalid array subtype: {str(subtype)}"
        self.subtype = subtype

    def __str__(self) -> str:
        return f"Array({str(self.subtype)})"

    def __eq__(self, other: object) -> bool:
        if not isinstance(other, ARRAY):
            return NotImplemented
        return other.subtype == self.subtype


class DECIMAL:
    """Class for holding `decimal` value information in Firebolt DB."""

    _prefix = "Decimal("

    def __init__(self, precision: int, scale: int):
        self.precision = precision
        self.scale = scale

    def __str__(self) -> str:
        return f"Decimal({self.precision}, {self.scale})"

    def __eq__(self, other: object) -> bool:
        if not isinstance(other, DECIMAL):
            return NotImplemented
        return other.precision == self.precision and other.scale == self.scale


class DATETIME64:
    """Class for holding `datetime64` value information in Firebolt DB."""

    _prefix = "DateTime64("

    def __init__(self, precision: int):
        self.precision = precision

    def __str__(self) -> str:
        return f"DateTime64({self.precision})"

    def __eq__(self, other: object) -> bool:
        if not isinstance(other, DATETIME64):
            return NotImplemented
        return other.precision == self.precision


NULLABLE_PREFIX = "Nullable("


class _InternalType(Enum):
    """Enum of all internal Firebolt types, except for `array`."""

    # INT, INTEGER
    Int8 = "Int8"
    UInt8 = "UInt8"
    Int16 = "Int16"
    UInt16 = "UInt16"
    Int32 = "Int32"
    UInt32 = "UInt32"

    # BIGINT, LONG
    Int64 = "Int64"
    UInt64 = "UInt64"

    # FLOAT
    Float32 = "Float32"

    # DOUBLE, DOUBLE PRECISION
    Float64 = "Float64"

    # VARCHAR, TEXT, STRING
    String = "String"

    # DATE
    Date = "Date"
    Date32 = "Date32"

    # DATETIME, TIMESTAMP
    DateTime = "DateTime"

    # Nullable(Nothing)
    Nothing = "Nothing"

    @cached_property
    def python_type(self) -> type:
        """Convert internal type to Python type."""
        types = {
            _InternalType.Int8: int,
            _InternalType.UInt8: int,
            _InternalType.Int16: int,
            _InternalType.UInt16: int,
            _InternalType.Int32: int,
            _InternalType.UInt32: int,
            _InternalType.Int64: int,
            _InternalType.UInt64: int,
            _InternalType.Float32: float,
            _InternalType.Float64: float,
            _InternalType.String: str,
            _InternalType.Date: date,
            _InternalType.Date32: date,
            _InternalType.DateTime: datetime,
            # For simplicity, this could happen only during 'select null' query
            _InternalType.Nothing: str,
        }
        return types[self]


<<<<<<< HEAD
def parse_type(raw_type: str) -> Union[type, ARRAY, DECIMAL, DATETIME64]:  # noqa: C901
    """Parse typename, provided by query metadata into python type."""
=======
def parse_type(raw_type: str) -> Union[type, ARRAY, DECIMAL, DATETIME64]:
    """Parse typename provided by query metadata into Python type."""
>>>>>>> fdd1a1ff
    if not isinstance(raw_type, str):
        raise DataError(f"Invalid typename {str(raw_type)}: str expected")
    # Handle arrays
    if raw_type.startswith(ARRAY._prefix) and raw_type.endswith(")"):
        return ARRAY(parse_type(raw_type[len(ARRAY._prefix) : -1]))
    # Handle decimal
    if raw_type.startswith(DECIMAL._prefix) and raw_type.endswith(")"):
        try:
            prec_scale = raw_type[len(DECIMAL._prefix) : -1].split(",")
            precision, scale = int(prec_scale[0]), int(prec_scale[1])
        except (ValueError, IndexError):
            pass
        else:
            return DECIMAL(precision, scale)
    # Handle detetime64
    if raw_type.startswith(DATETIME64._prefix) and raw_type.endswith(")"):
        try:
            precision = int(raw_type[len(DATETIME64._prefix) : -1])
        except (ValueError, IndexError):
            pass
        else:
            return DATETIME64(precision)
    # Handle nullable
    if raw_type.startswith(NULLABLE_PREFIX) and raw_type.endswith(")"):
        return parse_type(raw_type[len(NULLABLE_PREFIX) : -1])

    try:
        return _InternalType(raw_type).python_type
    except ValueError:
        # Treat unknown types as strings. Better that error since user still has
        # a way to work with it
        return str


def parse_value(
    value: RawColType,
    ctype: Union[type, ARRAY, DECIMAL, DATETIME64],
) -> ColType:
    """Provided raw value, and Python type; parses first into Python value."""
    if value is None:
        return None
    if ctype in (int, str, float):
        assert isinstance(ctype, type)
        return ctype(value)
    if ctype is date:
        if not isinstance(value, str):
            raise DataError(f"Invalid date value {value}: str expected")
        assert isinstance(value, str)
        return parse_datetime(value).date()
    if ctype is datetime or isinstance(ctype, DATETIME64):
        if not isinstance(value, str):
            raise DataError(f"Invalid datetime value {value}: str expected")
        return parse_datetime(value)
    if isinstance(ctype, DECIMAL):
        assert isinstance(value, (str, int))
        return Decimal(value)
    if isinstance(ctype, ARRAY):
        assert isinstance(value, list)
        return [parse_value(it, ctype.subtype) for it in value]
    raise DataError(f"Unsupported data type returned: {ctype.__name__}")


escape_chars = {
    "\0": "\\0",
    "\\": "\\\\",
    "'": "\\'",
}


def format_value(value: ParameterType) -> str:
    """For Python value to be used in a SQL query."""
    if isinstance(value, bool):
        return str(int(value))
    if isinstance(value, (int, float, Decimal)):
        return str(value)
    elif isinstance(value, str):
        return f"'{''.join(escape_chars.get(c, c) for c in value)}'"
    elif isinstance(value, datetime):
        if value.tzinfo is not None:
            value = value.astimezone(timezone.utc)
        return f"'{value.strftime('%Y-%m-%d %H:%M:%S')}'"
    elif isinstance(value, date):
        return f"'{value.isoformat()}'"
    if value is None:
        return "NULL"
    elif isinstance(value, Sequence):
        return f"[{', '.join(format_value(it) for it in value)}]"

    raise DataError(f"unsupported parameter type {type(value)}")


def format_statement(statement: Statement, parameters: Sequence[ParameterType]) -> str:
    """
    Substitute placeholders in a `sqlparse` statement with provided values.
    """
    idx = 0

    def process_token(token: Token) -> Token:
        nonlocal idx
        if token.ttype == TokenType.Name.Placeholder:
            # Replace placeholder with formatted parameter
            if idx >= len(parameters):
                raise DataError(
                    "not enough parameters provided for substitution: given "
                    f"{len(parameters)}, found one more"
                )
            formatted = format_value(parameters[idx])
            idx += 1
            return Token(TokenType.Text, formatted)
        if isinstance(token, TokenList):
            # Process all children tokens

            return TokenList([process_token(t) for t in token.tokens])
        return token

    formatted_sql = statement_to_sql(process_token(statement))

    if idx < len(parameters):
        raise DataError(
            f"too many parameters provided for substitution: given {len(parameters)}, "
            f"used only {idx}"
        )

    return formatted_sql


SetParameter = namedtuple("SetParameter", ["name", "value"])


def statement_to_set(statement: Statement) -> Optional[SetParameter]:
    """
    Try to parse `statement` as a `SET` command.
    Return `None` if it's not a `SET` command.
    """
    # Filter out meaningless tokens like Punctuation and Whitespaces
    tokens = [
        token
        for token in statement.tokens
        if token.ttype == TokenType.Keyword or isinstance(token, Comparison)
    ]

    # Check if it's a SET statement by checking if it starts with set
    if (
        len(tokens) > 0
        and tokens[0].ttype == TokenType.Keyword
        and tokens[0].value.lower() == "set"
    ):
        # Check if set statement has a valid format
        if len(tokens) != 2 or not isinstance(tokens[1], Comparison):
            raise InterfaceError(
                f"Invalid set statement format: {statement_to_sql(statement)},"
                " expected SET <param> = <value>"
            )
        return SetParameter(
            statement_to_sql(tokens[1].left), statement_to_sql(tokens[1].right)
        )
    return None


def statement_to_sql(statement: Statement) -> str:
    return str(statement).strip().rstrip(";")


def split_format_sql(
    query: str, parameters: Sequence[Sequence[ParameterType]]
) -> List[Union[str, SetParameter]]:
    """
    Multi-statement query formatting will result in `NotSupportedError`.
    Instead, split a query into a separate statement and format with parameters.
    """
    statements = parse_sql(query)
    if not statements:
        return [query]

    if parameters:
        if len(statements) > 1:
            raise NotSupportedError(
                "Formatting multi-statement queries is not supported."
            )
        if statement_to_set(statements[0]):
            raise NotSupportedError("Formatting set statements is not supported.")
        return [format_statement(statements[0], paramset) for paramset in parameters]

    # Try parsing each statement as a SET, otherwise return as a plain sql string
    return [statement_to_set(st) or statement_to_sql(st) for st in statements]<|MERGE_RESOLUTION|>--- conflicted
+++ resolved
@@ -204,13 +204,8 @@
         return types[self]
 
 
-<<<<<<< HEAD
 def parse_type(raw_type: str) -> Union[type, ARRAY, DECIMAL, DATETIME64]:  # noqa: C901
-    """Parse typename, provided by query metadata into python type."""
-=======
-def parse_type(raw_type: str) -> Union[type, ARRAY, DECIMAL, DATETIME64]:
     """Parse typename provided by query metadata into Python type."""
->>>>>>> fdd1a1ff
     if not isinstance(raw_type, str):
         raise DataError(f"Invalid typename {str(raw_type)}: str expected")
     # Handle arrays
