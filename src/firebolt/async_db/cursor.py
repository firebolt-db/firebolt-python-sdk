from __future__ import annotations

import logging
import re
import time
from enum import Enum
from functools import wraps
from types import TracebackType
from typing import (
    TYPE_CHECKING,
    Any,
    Callable,
    Dict,
    List,
    Optional,
    Sequence,
    Tuple,
    Union,
)

from aiorwlock import RWLock
from httpx import Response, codes
from pydantic import BaseModel

from firebolt.async_db._types import (
    ColType,
    Column,
    ParameterType,
    RawColType,
    SetParameter,
    parse_type,
    parse_value,
    split_format_sql,
)
from firebolt.async_db.util import is_db_available, is_engine_running
from firebolt.client import AsyncClient
from firebolt.utils.exception import (
    AsyncExecutionUnavailableError,
    CursorClosedError,
    DataError,
    EngineNotRunningError,
    FireboltDatabaseError,
    OperationalError,
    ProgrammingError,
    QueryNotRunError,
)

if TYPE_CHECKING:
    from firebolt.async_db.connection import Connection

logger = logging.getLogger(__name__)


JSON_OUTPUT_FORMAT = "JSONCompact"


class CursorState(Enum):
    NONE = 1
    ERROR = 2
    DONE = 3
    CLOSED = 4


class QueryStatus(Enum):
    """Enumeration of query responses on server-side async queries."""

    RUNNING = 1
    ENDED_SUCCESSFULLY = 2
    ENDED_UNSUCCESSFULLY = 3
    NOT_READY = 4
    STARTED_EXECUTION = 5
    PARSE_ERROR = 6
    CANCELED_EXECUTION = 7
    EXECUTION_ERROR = 8


class Statistics(BaseModel):
    """
    Class for query execution statistics.
    """

    elapsed: float
    rows_read: int
    bytes_read: int
    time_before_execution: float
    time_to_execute: float
    scanned_bytes_cache: Optional[float]
    scanned_bytes_storage: Optional[float]


def check_not_closed(func: Callable) -> Callable:
    """(Decorator) ensure cursor is not closed before calling method."""

    @wraps(func)
    def inner(self: Cursor, *args: Any, **kwargs: Any) -> Any:
        if self.closed:
            raise CursorClosedError(method_name=func.__name__)
        return func(self, *args, **kwargs)

    return inner


def check_query_executed(func: Callable) -> Callable:
    """
    (Decorator) ensure that some query has been executed before
    calling cursor method.
    """

    @wraps(func)
    def inner(self: Cursor, *args: Any, **kwargs: Any) -> Any:
        if self._state == CursorState.NONE:
            raise QueryNotRunError(method_name=func.__name__)
        return func(self, *args, **kwargs)

    return inner


class BaseCursor:
    __slots__ = (
        "connection",
        "_arraysize",
        "_client",
        "_state",
        "_descriptions",
        "_statistics",
        "_rowcount",
        "_rows",
        "_idx",
        "_idx_lock",
        "_row_sets",
        "_next_set_idx",
        "_set_parameters",
        "_query_id",
    )

    default_arraysize = 1

    def __init__(self, client: AsyncClient, connection: Connection):
        self.connection = connection
        self._client = client
        self._arraysize = self.default_arraysize
        # These fields initialized here for type annotations purpose
        self._rows: Optional[List[List[RawColType]]] = None
        self._descriptions: Optional[List[Column]] = None
        self._statistics: Optional[Statistics] = None
        self._row_sets: List[
            Tuple[
                int,
                Optional[List[Column]],
                Optional[Statistics],
                Optional[List[List[RawColType]]],
            ]
        ] = []
        self._set_parameters: Dict[str, Any] = dict()
        self._rowcount = -1
        self._idx = 0
        self._next_set_idx = 0
        self._query_id = ""
        self._reset()

    def __del__(self) -> None:
        self.close()

    @property  # type: ignore
    @check_not_closed
    def description(self) -> Optional[List[Column]]:
        """
        Provides information about a single result row of a query.

        Attributes:
            * ``name``
            * ``type_code``
            * ``display_size``
            * ``internal_size``
            * ``precision``
            * ``scale``
            * ``null_ok``
        """
        return self._descriptions

    @property  # type: ignore
    @check_not_closed
    def statistics(self) -> Optional[Statistics]:
        """Query execution statistics returned by the backend."""
        return self._statistics

    @property  # type: ignore
    @check_not_closed
    def rowcount(self) -> int:
        """The number of rows produced by last query."""
        return self._rowcount

    @property  # type: ignore
    @check_not_closed
    def query_id(self) -> str:
        """The query id of a query executed asynchronously."""
        return self._query_id

    @property
    def arraysize(self) -> int:
        """Default number of rows returned by fetchmany."""
        return self._arraysize

    @arraysize.setter
    def arraysize(self, value: int) -> None:
        if not isinstance(value, int):
            raise TypeError(
                "Invalid arraysize value type, expected int,"
                f" got {type(value).__name__}"
            )
        self._arraysize = value

    @property
    def closed(self) -> bool:
        """True if connection is closed, False otherwise."""
        return self._state == CursorState.CLOSED

    def close(self) -> None:
        """Terminate an ongoing query (if any) and mark connection as closed."""
        self._state = CursorState.CLOSED
        # remove typecheck skip  after connection is implemented
        self.connection._remove_cursor(self)  # type: ignore

    @check_not_closed
    @check_query_executed
    def nextset(self) -> Optional[bool]:
        """
        Skip to the next available set, discarding any remaining rows
        from the current set.
        Returns True if operation was successful;
        None if there are no more sets to retrive.
        """
        return self._pop_next_set()

    def _pop_next_set(self) -> Optional[bool]:
        """
        Same functionality as .nextset, but doesn't check that query has been executed.
        """
        if self._next_set_idx >= len(self._row_sets):
            return None
        (
            self._rowcount,
            self._descriptions,
            self._statistics,
            self._rows,
        ) = self._row_sets[self._next_set_idx]
        self._idx = 0
        self._next_set_idx += 1
        return True

    def flush_parameters(self) -> None:
        self._set_parameters = dict()

    async def _raise_if_error(self, resp: Response) -> None:
        """Raise a proper error if any"""
        if resp.status_code == codes.INTERNAL_SERVER_ERROR:
            raise OperationalError(
                f"Error executing query:\n{resp.read().decode('utf-8')}"
            )
        if resp.status_code == codes.FORBIDDEN:
            if not await is_db_available(self.connection, self.connection.database):
                raise FireboltDatabaseError(
                    f"Database {self.connection.database} does not exist"
                )
            raise ProgrammingError(resp.read().decode("utf-8"))
        if (
            resp.status_code == codes.SERVICE_UNAVAILABLE
            or resp.status_code == codes.NOT_FOUND
        ):
            if not await is_engine_running(self.connection, self.connection.engine_url):
                raise EngineNotRunningError(
                    f"Firebolt engine {self.connection.engine_url} "
                    "needs to be running to run queries against it."
                )
        resp.raise_for_status()

    def _reset(self) -> None:
        """Clear all data stored from previous query."""
        self._state = CursorState.NONE
        self._rows = None
        self._descriptions = None
        self._statistics = None
        self._rowcount = -1
        self._idx = 0
        self._row_sets = []
        self._next_set_idx = 0
        self._query_id = ""

    def _row_set_from_response(
        self, response: Response
    ) -> Tuple[
        int,
        Optional[List[Column]],
        Optional[Statistics],
        Optional[List[List[RawColType]]],
    ]:
        """Fetch information about executed query from http response."""

        # Empty response is returned for insert query
        if response.headers.get("content-length", "") == "0":
            return (-1, None, None, None)
        try:
            # Skip parsing floats to properly parse them later
            query_data = response.json(parse_float=str)
            rowcount = int(query_data["rows"])
            descriptions = [
                Column(d["name"], parse_type(d["type"]), None, None, None, None, None)
                for d in query_data["meta"]
            ]
            statistics = Statistics(**query_data["statistics"])
            # Parse data during fetch
            rows = query_data["data"]
            return (rowcount, descriptions, statistics, rows)
        except (KeyError, ValueError) as err:
            raise DataError(f"Invalid query data format: {str(err)}")

    def _append_row_set(
        self,
        row_set: Tuple[
            int,
            Optional[List[Column]],
            Optional[Statistics],
            Optional[List[List[RawColType]]],
        ],
    ) -> None:
        """Store information about executed query."""
        self._row_sets.append(row_set)
        if self._next_set_idx == 0:
            # Populate values for first set
            self._pop_next_set()

    async def _api_request(
        self,
        query: Optional[str] = "",
        parameters: Optional[dict[str, Any]] = {},
        path: Optional[str] = "",
        use_set_parameters: Optional[bool] = True,
    ) -> Response:
        """
        Query API, return Response object.

        Args:
            query (str): SQL query
            parameters (Optional[Sequence[ParameterType]]): A sequence of substitution
                parameters. Used to replace '?' placeholders inside a query with
                actual values. Note: In order to "output_format" dict value, it
                    must be an empty string. If no value not specified,
                    JSON_OUTPUT_FORMAT will be used.
            path (str): endpoint suffix, for example "cancel" or "status"
            use_set_parameters: Optional[bool]: Some queries will fail if additional
<<<<<<< HEAD
                set parameters are sent. Setting this to False will cause
=======
                set parameters are sent. Setting this to False will allow
>>>>>>> 16fd5b7f
                self._set_parameters to be ignored.
        """
        if use_set_parameters:
            parameters = {**(self._set_parameters or {}), **(parameters or {})}
        return await self._client.request(
            url=f"/{path}",
            method="POST",
            params={
                "database": self.connection.database,
                **(parameters or dict()),
            },
            content=query,
        )

    async def _validate_set_parameter(self, parameter: SetParameter) -> None:
        """Validate parameter by executing simple query with it."""
        if parameter.name == "async_execution":
            raise AsyncExecutionUnavailableError(
                "It is not possible to set async_execution using a SET command. "
                "Instead, pass it as an argument to the execute() or "
                "executemany() function."
            )
        resp = await self._api_request("select 1", {parameter.name: parameter.value})
        # Handle invalid set parameter
        if resp.status_code == codes.BAD_REQUEST:
            raise OperationalError(resp.text)
        await self._raise_if_error(resp)

        # set parameter passed validation
        self._set_parameters[parameter.name] = parameter.value

    def _validate_server_side_async_settings(
        self,
        parameters: Sequence[Sequence[ParameterType]],
        queries: List[Union[SetParameter, str]],
        skip_parsing: bool = False,
        async_execution: Optional[bool] = False,
    ) -> None:
        if async_execution and self._set_parameters.get("use_standard_sql", "1") == "0":
            raise AsyncExecutionUnavailableError(
                "It is not possible to execute queries asynchronously if "
                "use_standard_sql=0."
            )
        if parameters and skip_parsing:
            logger.warning(
                "Query formatting parameters are provided but skip_parsing "
                "is specified. They will be ignored."
            )
        non_set_queries = 0
        for query in queries:
            if type(query) is not SetParameter:
                non_set_queries += 1
        if non_set_queries > 1 and async_execution:
            raise AsyncExecutionUnavailableError(
                "It is not possible to execute multi-statement "
                "queries asynchronously."
            )

    async def _do_execute(
        self,
        raw_query: str,
        parameters: Sequence[Sequence[ParameterType]],
        skip_parsing: bool = False,
        async_execution: Optional[bool] = False,
    ) -> None:
        self._reset()
        # Allow users to manually skip parsing for performance improvement.
        queries: List[Union[SetParameter, str]] = (
            [raw_query] if skip_parsing else split_format_sql(raw_query, parameters)
        )
        try:
            for query in queries:

                start_time = time.time()
                # Our CREATE EXTERNAL TABLE queries currently require credentials,
                # so we will skip logging those queries.
                # https://docs.firebolt.io/sql-reference/commands/create-external-table.html
                if isinstance(query, SetParameter) or not re.search(
                    "aws_key_id|credentials", query, flags=re.IGNORECASE
                ):
                    logger.debug(f"Running query: {query}")

                # Define type for mypy
                row_set: Tuple[
                    int,
                    Optional[List[Column]],
                    Optional[Statistics],
                    Optional[List[List[RawColType]]],
                ] = (-1, None, None, None)
                if isinstance(query, SetParameter):
                    await self._validate_set_parameter(query)
                elif async_execution:
                    self._validate_server_side_async_settings(
                        parameters,
                        queries,
                        skip_parsing,
                        async_execution,
                    )
                    response = await self._api_request(
                        query,
                        {
                            "async_execution": 1,
                            "advanced_mode": 1,
                            "output_format": JSON_OUTPUT_FORMAT,
                        },
                    )
                    await self._raise_if_error(response)
                    if response.headers.get("content-length", "") == "0":
                        raise OperationalError("No response to asynchronous query.")
                    resp = response.json()
                    if "query_id" not in resp or resp["query_id"] == "":
                        raise OperationalError(
                            "Invalid response to asynchronous query: missing query_id."
                        )
                    self._query_id = resp["query_id"]
                else:
                    resp = await self._api_request(
                        query, {"output_format": JSON_OUTPUT_FORMAT}
                    )
                    await self._raise_if_error(resp)
                    row_set = self._row_set_from_response(resp)

                self._append_row_set(row_set)

                logger.info(
                    f"Query fetched {self.rowcount} rows in"
                    f" {time.time() - start_time} seconds."
                )

            self._state = CursorState.DONE

        except Exception:
            self._state = CursorState.ERROR
            raise

    @check_not_closed
    async def execute(
        self,
        query: str,
        parameters: Optional[Sequence[ParameterType]] = None,
        skip_parsing: bool = False,
        async_execution: Optional[bool] = False,
    ) -> Union[int, str]:
        """Prepare and execute a database query.

        Supported features:
            Parameterized queries: placeholder characters ('?') are substituted
                with values provided in `parameters`. Values are formatted to
                be properly recognized by database and to exclude SQL injection.
            Multi-statement queries: multiple statements, provided in a single query
                and separated by semicolon, are executed separatelly and sequentially.
                To switch to next statement result, `nextset` method should be used.
            SET statements: to provide additional query execution parameters, execute
                `SET param=value` statement before it. All parameters are stored in
                cursor object until it's closed. They can also be removed with
                `flush_parameters` method call.

        Args:
            query (str): SQL query to execute
            parameters (Optional[Sequence[ParameterType]]): A sequence of substitution
                parameters. Used to replace '?' placeholders inside a query with
                actual values
            skip_parsing (bool): Flag to disable query parsing. This will
                disable parameterized, multi-statement and SET queries,
                while improving performance
            async_execution (bool): flag to determine if query should be asynchronous

        Returns:
            int: Query row count.
        """
        params_list = [parameters] if parameters else []
        await self._do_execute(query, params_list, skip_parsing, async_execution)
        return self.query_id if async_execution else self.rowcount

    @check_not_closed
    async def executemany(
        self,
        query: str,
        parameters_seq: Sequence[Sequence[ParameterType]],
        async_execution: Optional[bool] = False,
    ) -> Union[int, str]:
        """Prepare and execute a database query.

        Supports providing multiple substitution parameter sets, executing them
        as multiple statements sequentially.

        Supported features:
            Parameterized queries: Placeholder characters ('?') are substituted
                with values provided in `parameters`. Values are formatted to
                be properly recognized by database and to exclude SQL injection.
            Multi-statement queries: Multiple statements, provided in a single query
                and separated by semicolon, are executed separately and sequentially.
                To switch to next statement result, use `nextset` method.
            SET statements: To provide additional query execution parameters, execute
                `SET param=value` statement before it. All parameters are stored in
                cursor object until it's closed. They can also be removed with
                `flush_parameters` method call.

        Args:
            query (str): SQL query to execute.
            parameters_seq (Sequence[Sequence[ParameterType]]): A sequence of
               substitution parameter sets. Used to replace '?' placeholders inside a
               query with actual values from each set in a sequence. Resulting queries
               for each subset are executed sequentially.
            async_execution (bool): flag to determine if query should be asynchronous

        Returns:
            int|str: Query row count for synchronous execution of queries,
            query ID string for asynchronous execution.
        """
        await self._do_execute(query, parameters_seq, async_execution=async_execution)
        if async_execution:
            return self.query_id
        else:
            return self.rowcount

    def _parse_row(self, row: List[RawColType]) -> List[ColType]:
        """Parse a single data row based on query column types."""
        assert len(row) == len(self.description)
        return [
            parse_value(col, self.description[i].type_code) for i, col in enumerate(row)
        ]

    def _get_next_range(self, size: int) -> Tuple[int, int]:
        """
        Return range of next rows of size (if possible),
        and update _idx to point to the end of this range
        """

        if self._rows is None:
            # No elements to take
            raise DataError("no rows to fetch")

        left = self._idx
        right = min(self._idx + size, len(self._rows))
        self._idx = right
        return left, right

    @check_not_closed
    @check_query_executed
    def fetchone(self) -> Optional[List[ColType]]:
        """Fetch the next row of a query result set."""
        left, right = self._get_next_range(1)
        if left == right:
            # We are out of elements
            return None
        assert self._rows is not None
        return self._parse_row(self._rows[left])

    @check_not_closed
    @check_query_executed
    def fetchmany(self, size: Optional[int] = None) -> List[List[ColType]]:
        """
        Fetch the next set of rows of a query result;
        cursor.arraysize is default size.
        """
        size = size if size is not None else self.arraysize
        left, right = self._get_next_range(size)
        assert self._rows is not None
        rows = self._rows[left:right]
        return [self._parse_row(row) for row in rows]

    @check_not_closed
    @check_query_executed
    def fetchall(self) -> List[List[ColType]]:
        """Fetch all remaining rows of a query result."""
        left, right = self._get_next_range(self.rowcount)
        assert self._rows is not None
        rows = self._rows[left:right]
        return [self._parse_row(row) for row in rows]

    @check_not_closed
    def setinputsizes(self, sizes: List[int]) -> None:
        """Predefine memory areas for query parameters (does nothing)."""

    @check_not_closed
    def setoutputsize(self, size: int, column: Optional[int] = None) -> None:
        """Set a column buffer size for fetches of large columns (does nothing)."""

    @check_not_closed
    async def cancel(self, query_id: str) -> None:
        """Cancel a server-side async query."""
        await self._api_request(
            parameters={"query_id": query_id},
            path="cancel",
            use_set_parameters=False,
        )

    @check_not_closed
    async def get_status(self, query_id: str) -> QueryStatus:
        """Get status of a server-side async query. Return the state of the query."""
        try:
            resp = await self._api_request(
                # output_format must be empty for status to work correctly.
                # And set parameters will cause 400 errors.
                parameters={"query_id": query_id},
                path="status",
                use_set_parameters=False,
            )
            if resp.status_code == codes.BAD_REQUEST:
                raise OperationalError(
                    f"Asynchronous query {query_id} status check failed: "
                    f"{resp.status_code}."
                )
            resp_json = resp.json()
            if "status" not in resp_json:
                raise OperationalError(
                    f"Invalid response to asynchronous query: missing status."
                )
        except Exception:
            self._state = CursorState.ERROR
            raise
        # Remember that query_id might be empty.
        if resp_json["status"] == "":
            return QueryStatus.NOT_READY
        return QueryStatus[resp_json["status"]]

    # Context manager support
    @check_not_closed
    def __enter__(self) -> BaseCursor:
        return self

    def __exit__(
        self, exc_type: type, exc_val: Exception, exc_tb: TracebackType
    ) -> None:
        self.close()


class Cursor(BaseCursor):
    """
    Executes asyncio queries to Firebolt Database.
    Should not be created directly;
    use :py:func:`connection.cursor <firebolt.async_db.connection.Connection>`

    Args:
        description: Information about a single result row.
        rowcount: The number of rows produced by last query.
        closed: True if connection is closed; False otherwise.
        arraysize: Read/Write, specifies the number of rows to fetch at a time
            with the :py:func:`fetchmany` method.

    """

    __slots__ = BaseCursor.__slots__ + ("_async_query_lock",)

    def __init__(self, *args: Any, **kwargs: Any) -> None:
        self._async_query_lock = RWLock()
        super().__init__(*args, **kwargs)

    @wraps(BaseCursor.execute)
    async def execute(
        self,
        query: str,
        parameters: Optional[Sequence[ParameterType]] = None,
        skip_parsing: bool = False,
        async_execution: Optional[bool] = False,
    ) -> Union[int, str]:
        async with self._async_query_lock.writer:
            return await super().execute(
                query, parameters, skip_parsing, async_execution
            )

    @wraps(BaseCursor.executemany)
    async def executemany(
        self,
        query: str,
        parameters_seq: Sequence[Sequence[ParameterType]],
        async_execution: Optional[bool] = False,
    ) -> int:
        """
        Prepare and execute a database query against all parameter
        sequences provided.
        """
        async with self._async_query_lock.writer:
            return await super().executemany(query, parameters_seq, async_execution)

    @wraps(BaseCursor.fetchone)
    async def fetchone(self) -> Optional[List[ColType]]:
        async with self._async_query_lock.reader:
            """Fetch the next row of a query result set."""
            return super().fetchone()

    @wraps(BaseCursor.fetchmany)
    async def fetchmany(self, size: Optional[int] = None) -> List[List[ColType]]:
        async with self._async_query_lock.reader:
            """
            Fetch the next set of rows of a query result;
            size is cursor.arraysize by default.
            """
            return super().fetchmany(size)

    @wraps(BaseCursor.fetchall)
    async def fetchall(self) -> List[List[ColType]]:
        async with self._async_query_lock.reader:
            """Fetch all remaining rows of a query result."""
            return super().fetchall()

    @wraps(BaseCursor.nextset)
    async def nextset(self) -> None:
        async with self._async_query_lock.reader:
            return super().nextset()

    # Iteration support
    @check_not_closed
    @check_query_executed
    def __aiter__(self) -> Cursor:
        return self

    @check_not_closed
    @check_query_executed
    async def __anext__(self) -> List[ColType]:
        row = await self.fetchone()
        if row is None:
            raise StopAsyncIteration
        return row<|MERGE_RESOLUTION|>--- conflicted
+++ resolved
@@ -348,11 +348,7 @@
                     JSON_OUTPUT_FORMAT will be used.
             path (str): endpoint suffix, for example "cancel" or "status"
             use_set_parameters: Optional[bool]: Some queries will fail if additional
-<<<<<<< HEAD
-                set parameters are sent. Setting this to False will cause
-=======
                 set parameters are sent. Setting this to False will allow
->>>>>>> 16fd5b7f
                 self._set_parameters to be ignored.
         """
         if use_set_parameters:
