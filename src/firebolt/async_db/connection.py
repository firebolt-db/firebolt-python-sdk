from __future__ import annotations

from json import JSONDecodeError
from types import TracebackType
from typing import Callable, List, Optional, Type

from httpx import HTTPStatusError, RequestError, Timeout

from firebolt.async_db.cursor import BaseCursor, Cursor
from firebolt.client import DEFAULT_API_URL, AsyncClient
from firebolt.common.exception import (
    ConnectionClosedError,
    FireboltEngineError,
    InterfaceError,
)
from firebolt.common.urls import ACCOUNT_ENGINE_URL, ENGINE_BY_NAME_URL
from firebolt.common.util import fix_url_schema

DEFAULT_TIMEOUT_SECONDS: int = 5


async def _resolve_engine_url(
    engine_name: str,
    username: str,
    password: str,
    account_name: str,
    api_endpoint: str,
) -> str:
    async with AsyncClient(
        auth=(username, password),
        base_url=api_endpoint,
        account_name=account_name,
        api_endpoint=api_endpoint,
    ) as client:
        try:
            response = await client.get(
                url=ENGINE_BY_NAME_URL,
                params={"engine_name": engine_name},
            )
            response.raise_for_status()
            engine_id = response.json()["engine_id"]["engine_id"]
            account_id = await client.account_id
            response = await client.get(
                url=ACCOUNT_ENGINE_URL.format(
                    account_id=account_id, engine_id=engine_id
                ),
            )
            response.raise_for_status()
            return response.json()["engine"]["endpoint"]
        except HTTPStatusError as e:
            # Engine error would be 404
            if e.response.status_code != 404:
                raise InterfaceError(f"unable to retrieve engine endpoint: {e}")
            # Once this is point is reached we've already authenticated with
            # the backend so it's safe to assume the cause of the error is
            # missing engine
            raise FireboltEngineError(f"Firebolt engine {engine_name} does not exist")
        except (JSONDecodeError, RequestError, RuntimeError, HTTPStatusError) as e:
            raise InterfaceError(f"unable to retrieve engine endpoint: {e}")


def async_connect_factory(connection_class: Type) -> Callable:
    async def connect_inner(
        database: str = None,
        username: str = None,
        password: str = None,
        engine_name: Optional[str] = None,
        engine_url: Optional[str] = None,
        account_name: Optional[str] = None,
        api_endpoint: str = DEFAULT_API_URL,
    ) -> Connection:
<<<<<<< HEAD
        cleandoc(
            """
            Connect to Firebolt database.

            Connection parameters:
            database - name of the database to connect
            username - user name to use for authentication
            password - password to use for authentication
            engine_name - name of the engine to connect to
            engine_url - engine endpoint to use
            account_name - for customers with multiple accounts; if blank uses default
            api_endpoint(optional) - Firebolt API endpoint. Used for authentication.
            note: either engine_name or engine_url should be provided, but not both
            """
        )
=======
        """
        Connect to Firebolt database.

        Args:
            database: name of the database to connect
            username: user name to use for authentication
            password: password to use for authentication
            engine_name: Optional The name of the engine to connect to
            engine_url: Optional. The engine endpoint to use

        Note:
            either `engine_name` or `engine_url` should be provided, but not both

        """
>>>>>>> edf5df76

        if engine_name and engine_url:
            raise InterfaceError(
                "Both engine_name and engine_url are provided."
                "Provide only one to connect."
            )
        if not engine_name and not engine_url:
            raise InterfaceError(
                "Neither engine_name nor engine_url are provided."
                "Provide one to connect."
            )

        api_endpoint = fix_url_schema(api_endpoint)
        # This parameters are optional in function signature,
        # but are required to connect.
        # It's recommended to make them kwargs by PEP 249
        for param, name in (
            (database, "database"),
            (username, "username"),
            (password, "password"),
        ):
            if not param:
                raise InterfaceError(f"{name} is required to connect.")

        # Mypy checks, this should never happen
        assert database is not None
        assert username is not None
        assert password is not None

        if engine_name:
            engine_url = await _resolve_engine_url(
                engine_name,
                username,
                password,
                account_name,
                api_endpoint,
            )

        assert engine_url is not None

        engine_url = fix_url_schema(engine_url)
        return connection_class(engine_url, database, username, password, api_endpoint)

    return connect_inner


class BaseConnection:
    client_class: type
    cursor_class: type
    __slots__ = (
        "_client",
        "_cursors",
        "database",
        "engine_url",
        "account_name",
        "api_endpoint",
        "_is_closed",
    )

    def __init__(
        self,
        engine_url: str,
        database: str,  # TODO: Get by engine name
        username: str,
        password: str,
        account_name: str,
        api_endpoint: str = DEFAULT_API_URL,
    ):
        self._client = AsyncClient(
            auth=(username, password),
            base_url=engine_url,
            account_name=account_name,
            api_endpoint=api_endpoint,
            timeout=Timeout(DEFAULT_TIMEOUT_SECONDS, read=None),
        )
        self.api_endpoint = api_endpoint
        self.engine_url = engine_url
        self.database = database
        self._cursors: List[BaseCursor] = []
        self._is_closed = False

    def cursor(self) -> BaseCursor:
        """
        Create new cursor object.
        """

        if self.closed:
            raise ConnectionClosedError("Unable to create cursor: connection closed")

        c = self.cursor_class(self._client, self)
        self._cursors.append(c)
        return c

    async def _aclose(self) -> None:
        """Close connection and all underlying cursors."""
        if self.closed:
            return

        # self._cursors is going to be changed during closing cursors
        # after this point no cursors would be added to _cursors, only removed since
        # closing lock is held, and later connection will be marked as closed
        cursors = self._cursors[:]
        for c in cursors:
            # Here c can already be closed by another thread,
            # but it shouldn't raise an error in this case
            c.close()
        await self._client.aclose()
        self._is_closed = True

    @property
    def closed(self) -> bool:
        """True if connection is closed, False otherwise."""
        return self._is_closed

    def _remove_cursor(self, cursor: Cursor) -> None:
        # This way it's atomic
        try:
            self._cursors.remove(cursor)
        except ValueError:
            pass

    def commit(self) -> None:
        """Does nothing since Firebolt doesn't have transactions"""

        if self.closed:
            raise ConnectionClosedError("Unable to commit: connection closed")


class Connection(BaseConnection):
    """
    Firebolt asyncronous database connection class. Implements `PEP 249`_.

<<<<<<< HEAD
        Parameters:
            engine_url - Firebolt database engine REST API url
            database - Firebolt database name
            username - Firebolt account username
            password - Firebolt account password
            account_name - for entities with more than one account
            api_endpoint(optional) - Firebolt API endpoint. Used for authentication
=======
    Args:
        engine_url: Firebolt database engine REST API url
        database: Firebolt database name
        username: Firebolt account username
        password: Firebolt account password
        api_endpoint: Optional. Firebolt API endpoint. Used for authentication
>>>>>>> edf5df76

    Note:
        Firebolt currenly doesn't support transactions
        so commit and rollback methods are not implemented.

    .. _PEP 249:
        https://www.python.org/dev/peps/pep-0249/

    """

    cursor_class = Cursor

    aclose = BaseConnection._aclose

    def cursor(self) -> Cursor:
        c = super().cursor()
        assert isinstance(c, Cursor)  # typecheck
        return c

    # Context manager support
    async def __aenter__(self) -> Connection:
        if self.closed:
            raise ConnectionClosedError("Connection is already closed")
        return self

    async def __aexit__(
        self, exc_type: type, exc_val: Exception, exc_tb: TracebackType
    ) -> None:
        await self._aclose()


connect = async_connect_factory(Connection)<|MERGE_RESOLUTION|>--- conflicted
+++ resolved
@@ -69,23 +69,6 @@
         account_name: Optional[str] = None,
         api_endpoint: str = DEFAULT_API_URL,
     ) -> Connection:
-<<<<<<< HEAD
-        cleandoc(
-            """
-            Connect to Firebolt database.
-
-            Connection parameters:
-            database - name of the database to connect
-            username - user name to use for authentication
-            password - password to use for authentication
-            engine_name - name of the engine to connect to
-            engine_url - engine endpoint to use
-            account_name - for customers with multiple accounts; if blank uses default
-            api_endpoint(optional) - Firebolt API endpoint. Used for authentication.
-            note: either engine_name or engine_url should be provided, but not both
-            """
-        )
-=======
         """
         Connect to Firebolt database.
 
@@ -95,12 +78,13 @@
             password: password to use for authentication
             engine_name: Optional The name of the engine to connect to
             engine_url: Optional. The engine endpoint to use
+            account_name: For customers with multiple accounts; if blank uses default.
+            api_endpoint(optional): Firebolt API endpoint. Used for authentication.
 
         Note:
-            either `engine_name` or `engine_url` should be provided, but not both
-
-        """
->>>>>>> edf5df76
+            Either `engine_name` or `engine_url` should be provided, but not both.
+
+        """
 
         if engine_name and engine_url:
             raise InterfaceError(
@@ -233,22 +217,13 @@
     """
     Firebolt asyncronous database connection class. Implements `PEP 249`_.
 
-<<<<<<< HEAD
-        Parameters:
-            engine_url - Firebolt database engine REST API url
-            database - Firebolt database name
-            username - Firebolt account username
-            password - Firebolt account password
-            account_name - for entities with more than one account
-            api_endpoint(optional) - Firebolt API endpoint. Used for authentication
-=======
     Args:
         engine_url: Firebolt database engine REST API url
         database: Firebolt database name
         username: Firebolt account username
         password: Firebolt account password
-        api_endpoint: Optional. Firebolt API endpoint. Used for authentication
->>>>>>> edf5df76
+        account_name: for entities with more than one account
+        api_endpoint: Optional. Firebolt API endpoint. Used for authentication.
 
     Note:
         Firebolt currenly doesn't support transactions
