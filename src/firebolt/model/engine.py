from __future__ import annotations

import functools
import logging
import time
from datetime import datetime
from typing import TYPE_CHECKING, Any, Callable, Optional, Sequence

from pydantic import Field, PrivateAttr

from firebolt.common.exception import NoAttachedDatabaseError
from firebolt.common.urls import (
    ACCOUNT_ENGINE_RESTART_URL,
    ACCOUNT_ENGINE_START_URL,
    ACCOUNT_ENGINE_STOP_URL,
    ACCOUNT_ENGINE_URL,
)
from firebolt.common.util import prune_dict
from firebolt.db import Connection, connect
from firebolt.model import FireboltBaseModel
from firebolt.model.binding import Binding
from firebolt.model.database import Database
from firebolt.model.engine_revision import EngineRevision, EngineRevisionKey
from firebolt.model.region import RegionKey
from firebolt.service.types import (
    EngineStatus,
    EngineStatusSummary,
    EngineType,
    WarmupMethod,
)

if TYPE_CHECKING:
    from firebolt.service.engine import EngineService

logger = logging.getLogger(__name__)


class EngineKey(FireboltBaseModel):
    account_id: str
    engine_id: str


def wait(seconds: int, timeout_time: float, error_message: str, verbose: bool) -> None:
    time.sleep(seconds)
    if time.time() > timeout_time:
        raise TimeoutError(error_message)
    if verbose:
        print(".", end="")


class EngineSettings(FireboltBaseModel):
    """
    Engine Settings.

    See Also: :py:class:`EngineRevisionSpecification
    <firebolt.model.engine_revision.EngineRevisionSpecification>`
    which also contains engine configuration.
    """

    preset: str
    auto_stop_delay_duration: str = Field(regex=r"^[0-9]+[sm]$|^0$")
    minimum_logging_level: str
    is_read_only: bool
    warm_up: str

    @classmethod
    def default(
        cls,
        engine_type: EngineType = EngineType.GENERAL_PURPOSE,
        auto_stop_delay_duration: str = "1200s",
        warm_up: WarmupMethod = WarmupMethod.PRELOAD_INDEXES,
    ) -> EngineSettings:
        if engine_type == EngineType.GENERAL_PURPOSE:
            preset = engine_type.GENERAL_PURPOSE.api_settings_preset_name  # type: ignore # noqa: E501
            is_read_only = False
        else:
            preset = engine_type.DATA_ANALYTICS.api_settings_preset_name  # type: ignore
            is_read_only = True

        return cls(
            preset=preset,
            auto_stop_delay_duration=auto_stop_delay_duration,
            minimum_logging_level="ENGINE_SETTINGS_LOGGING_LEVEL_INFO",
            is_read_only=is_read_only,
            warm_up=warm_up.api_name,
        )


def check_attached_to_database(func: Callable) -> Callable:
    """(Decorator) Ensure the engine is attached to a database."""

    @functools.wraps(func)
    def inner(self: Engine, *args: Any, **kwargs: Any) -> Any:
        if self.database is None:
            raise NoAttachedDatabaseError(method_name=func.__name__)
        return func(self, *args, **kwargs)

    return inner


class FieldMask(FireboltBaseModel):
    paths: Sequence[str] = Field(alias="paths")


class Engine(FireboltBaseModel):
    """
    A Firebolt engine. Responsible for performing work (queries, data ingestion).

    Engines are configured in :py:class:`Settings
    <firebolt.model.engine.EngineSettings>`
    and in :py:class:`EngineRevisionSpecification
    <firebolt.model.engine_revision.EngineRevisionSpecification>`.
    """

    # internal
    _service: EngineService = PrivateAttr()

    # required
    name: str = Field(min_length=1, max_length=255, regex=r"^[0-9a-zA-Z_]+$")
    compute_region_key: RegionKey = Field(alias="compute_region_id")
    settings: EngineSettings

    # optional
    key: Optional[EngineKey] = Field(alias="id")
    description: Optional[str]
    emoji: Optional[str]
    current_status: Optional[EngineStatus]
    current_status_summary: Optional[EngineStatusSummary]
    latest_revision_key: Optional[EngineRevisionKey] = Field(alias="latest_revision_id")
    endpoint: Optional[str]
    endpoint_serving_revision_key: Optional[EngineRevisionKey] = Field(
        alias="endpoint_serving_revision_id"
    )
    create_time: Optional[datetime]
    create_actor: Optional[str]
    last_update_time: Optional[datetime]
    last_update_actor: Optional[str]
    last_use_time: Optional[datetime]
    desired_status: Optional[str]
    health_status: Optional[str]
    endpoint_desired_revision_key: Optional[EngineRevisionKey] = Field(
        alias="endpoint_desired_revision_id"
    )

    @classmethod
    def parse_obj_with_service(cls, obj: Any, engine_service: EngineService) -> Engine:
        engine = cls.parse_obj(obj)
        engine._service = engine_service
        return engine

    @property
    def engine_id(self) -> str:
        if self.key is None:
            raise ValueError("engine key is None")
        return self.key.engine_id

    @property
    def database(self) -> Optional[Database]:
        return self._service.resource_manager.bindings.get_database_bound_to_engine(
            engine=self
        )

    def get_latest(self) -> Engine:
        """Get an up-to-date instance of the Engine from Firebolt."""
        return self._service.get(id_=self.engine_id)

    def attach_to_database(
        self, database: Database, is_default_engine: bool = False
    ) -> Binding:
        """
        Attach this engine to a database.

        Args:
            database: Database to which the engine will be attached.
            is_default_engine:
                Whether this engine should be used as default for this database.
                Only one engine can be set as default for a single database.
                This will overwrite any existing default.
        """
        return self._service.resource_manager.bindings.create(
            engine=self, database=database, is_default_engine=is_default_engine
        )

    @check_attached_to_database
    def get_connection(self) -> Connection:
        """Get a connection to the attached database, for running queries."""
        return connect(
            engine_url=self.endpoint,
            database=self.database.name,  # type: ignore # already checked by decorator
            username=self._service.settings.user,
            password=self._service.settings.password.get_secret_value(),
            api_endpoint=self._service.settings.server,
        )

    @check_attached_to_database
    def start(
        self,
        wait_for_startup: bool = True,
        wait_timeout_seconds: int = 3600,
        verbose: bool = False,
    ) -> Engine:
        """
        Start an engine. If it's already started, do nothing.

        Args:
            wait_for_startup:
                If True, wait for startup to complete.
                If false, return immediately after requesting startup.
            wait_timeout_seconds:
                Number of seconds to wait for startup to complete
                before raising a TimeoutError.
            verbose:
                If True, print dots periodically while waiting for engine startup.
                If false, do not print any dots.

        Returns:
            The updated Engine from Firebolt.
        """
        timeout_time = time.time() + wait_timeout_seconds

        engine = self.get_latest()
        if (
            engine.current_status_summary
            == EngineStatusSummary.ENGINE_STATUS_SUMMARY_RUNNING
        ):
            logger.info(
                f"Engine (engine_id={self.engine_id}, name={self.name}) "
                f"is already running."
            )
            return engine

        # wait for engine to stop first, if it's already stopping
        # FUTURE: revisit logging and consider consolidating this if & the while below.
        elif (
            engine.current_status_summary
            == EngineStatusSummary.ENGINE_STATUS_SUMMARY_STOPPING
        ):
            logger.info(
                f"Engine (engine_id={engine.engine_id}, name={engine.name}) "
                f"is in currently stopping, waiting for it to stop first."
            )
            while (
                engine.current_status_summary
                != EngineStatusSummary.ENGINE_STATUS_SUMMARY_STOPPED
            ):
                wait(
                    seconds=5,
                    timeout_time=timeout_time,
                    error_message=f"Engine "
                    f"(engine_id={engine.engine_id}, name={engine.name}) "
                    f"did not stop within {wait_timeout_seconds} seconds.",
                    verbose=True,
                )
                engine = engine.get_latest()

            logger.info(
                f"Engine (engine_id={engine.engine_id}, name={engine.name}) stopped."
            )

        engine = self._send_engine_request(ACCOUNT_ENGINE_START_URL)
        logger.info(
            f"Starting Engine (engine_id={engine.engine_id}, name={engine.name})"
        )

        # wait for engine to start
        while wait_for_startup and engine.current_status_summary not in {
            EngineStatusSummary.ENGINE_STATUS_SUMMARY_RUNNING,
            EngineStatusSummary.ENGINE_STATUS_SUMMARY_FAILED,
        }:
            wait(
                seconds=5,
                timeout_time=timeout_time,
                error_message=f"Could not start engine within {wait_timeout_seconds} seconds.",  # noqa: E501
                verbose=verbose,
            )
            previous_status_summary = engine.current_status_summary
            engine = engine.get_latest()
            if engine.current_status_summary != previous_status_summary:
                logger.info(
                    f"Engine status_summary="
                    f"{getattr(engine.current_status_summary, 'name')}"
                )

        return engine

    @check_attached_to_database
    def stop(
        self, wait_for_stop: bool = False, wait_timeout_seconds: int = 3600
    ) -> Engine:
        """Stop an Engine running on Firebolt."""
        timeout_time = time.time() + wait_timeout_seconds

        engine = self._send_engine_request(ACCOUNT_ENGINE_STOP_URL)
        logger.info(f"Stopping Engine (engine_id={self.engine_id}, name={self.name})")

        while wait_for_stop and engine.current_status_summary not in {
            EngineStatusSummary.ENGINE_STATUS_SUMMARY_STOPPED,
            EngineStatusSummary.ENGINE_STATUS_SUMMARY_FAILED,
        }:
            wait(
                seconds=5,
                timeout_time=timeout_time,
                error_message=f"Could not stop engine within {wait_timeout_seconds} seconds.",  # noqa: E501
                verbose=False,
            )

            engine = engine.get_latest()

        return engine

<<<<<<< HEAD
    def update(
        self,
        name: Optional[str] = None,
        engine_type: Optional[EngineType] = None,
        scale: Optional[int] = None,
        spec: Optional[str] = None,
        auto_stop: Optional[int] = None,
        warmup: Optional[WarmupMethod] = None,
        description: Optional[str] = None,
    ) -> Engine:
        """
        update the engine, and returns an updated version of the engine, all parameters
        could be set to None, this would keep the old engine parameter value
        """

        class _EngineUpdateRequest(FireboltBaseModel):
            """Helper model for sending Engine update requests."""

            account_id: str
            desired_revision: Optional[EngineRevision]
            engine: Engine
            engine_id: str
            update_mask: FieldMask

        # Update the engine parameters
        self.name = name if name else self.name
        self.description = description

        # Update engine settings
        engine_settings_params = {
            "engine_type": engine_type,
            "auto_stop_delay_duration": f"{auto_stop * 60}s" if auto_stop else None,
            "warm_up": warmup,
        }
        self.settings = EngineSettings.default(**prune_dict(engine_settings_params))

        # Update the engine desired_revision if needed
        desired_revision = None
        if (scale or spec) and self.latest_revision_key:
            rm = self._service.resource_manager
            desired_revision = rm.engine_revisions.get_by_key(self.latest_revision_key)

            if spec:
                instance_type_key = rm.instance_types.get_by_name(
                    instance_type_name=spec,
                    region_name=rm.regions.regions_by_key[self.compute_region_key].name,
                ).key

                desired_revision.specification.db_compute_instances_type_key = (
                    instance_type_key
                )
                desired_revision.specification.proxy_instances_type_key = (
                    instance_type_key
                )

            if scale:
                desired_revision.specification.db_compute_instances_count = scale

        update_mask_paths = list(
            prune_dict(
                {
                    "name": name,
                    "description": description,
                    "settings.auto_stop_delay_duration": auto_stop,
                    "settings.warm_up": warmup,
                    "settings.is_read_only": engine_type,
                    "settings.preset": engine_type,
                }
            ).keys()
        )

        # Send the update request
        response = self._service.client.patch(
            url=ACCOUNT_ENGINE_URL.format(
                engine_id=self.engine_id, account_id=self._service.account_id
            ),
            headers={"Content-type": "application/json"},
            json=_EngineUpdateRequest(
                account_id=self._service.account_id,
                engine=self,
                desired_revision=desired_revision,
                engine_id=self.engine_id,
                update_mask=FieldMask(paths=update_mask_paths),
            ).jsonable_dict(by_alias=True),
        )

        return Engine.parse_obj_with_service(
            obj=response.json()["engine"], engine_service=self._service
        )
=======
    @check_attached_to_database
    def restart(
        self,
        wait_for_startup: bool = True,
        wait_timeout_seconds: int = 3600,
    ) -> Engine:
        """
        Restart an engine.

        Args:
            wait_for_startup:
                If True, wait for startup to complete.
                If false, return immediately after requesting startup.
            wait_timeout_seconds:
                Number of seconds to wait for startup to complete
                before raising a TimeoutError.

        Returns:
            The updated Engine from Firebolt.
        """
        timeout_time = time.time() + wait_timeout_seconds

        engine = self._send_engine_request(ACCOUNT_ENGINE_RESTART_URL)
        logger.info(f"Stopping Engine (engine_id={self.engine_id}, name={self.name})")

        while wait_for_startup and engine.current_status_summary not in {
            EngineStatusSummary.ENGINE_STATUS_SUMMARY_RUNNING,
            EngineStatusSummary.ENGINE_STATUS_SUMMARY_FAILED,
        }:
            wait(
                seconds=5,
                timeout_time=timeout_time,
                error_message=f"Could not restart engine within {wait_timeout_seconds} seconds.",  # noqa: E501
                verbose=False,
            )

            engine = engine.get_latest()

        return engine
>>>>>>> 2f95da81

    def delete(self) -> Engine:
        """Delete an Engine from Firebolt."""
        response = self._service.client.delete(
            url=ACCOUNT_ENGINE_URL.format(
                account_id=self._service.account_id, engine_id=self.engine_id
            ),
        )
        logger.info(f"Deleting Engine (engine_id={self.engine_id}, name={self.name})")
        return Engine.parse_obj_with_service(
            obj=response.json()["engine"], engine_service=self._service
        )

    def _send_engine_request(self, url: str) -> Engine:
        response = self._service.client.post(
            url=url.format(
                account_id=self._service.account_id, engine_id=self.engine_id
            )
        )
        return Engine.parse_obj_with_service(
            obj=response.json()["engine"], engine_service=self._service
        )<|MERGE_RESOLUTION|>--- conflicted
+++ resolved
@@ -308,7 +308,6 @@
 
         return engine
 
-<<<<<<< HEAD
     def update(
         self,
         name: Optional[str] = None,
@@ -398,7 +397,7 @@
         return Engine.parse_obj_with_service(
             obj=response.json()["engine"], engine_service=self._service
         )
-=======
+
     @check_attached_to_database
     def restart(
         self,
@@ -438,7 +437,6 @@
             engine = engine.get_latest()
 
         return engine
->>>>>>> 2f95da81
 
     def delete(self) -> Engine:
         """Delete an Engine from Firebolt."""
